--- conflicted
+++ resolved
@@ -2,16 +2,11 @@
 os.environ["TASK_API_BASE_URL"] = "https://localhost:8000"
 import pytest
 from hutch_bunny.core.solvers.query_solvers import solve_distribution
-<<<<<<< HEAD
-from hutch_bunny.core.rquest_models.distribution import DistributionQuery
-from hutch_bunny.core.db import SyncDBClient
-=======
 from hutch_bunny.core.rquest_models.distribution import (
     DistributionQuery,
     DistributionQueryType,
 )
-from hutch_bunny.core.db_manager import SyncDBManager
->>>>>>> 5e61501c
+from hutch_bunny.core.db import SyncDBClient
 from hutch_bunny.core.rquest_models.result import RquestResult
 from hutch_bunny.core.rquest_models.file import File
 from hutch_bunny.core.settings import Settings
@@ -21,11 +16,7 @@
 
 
 @pytest.fixture
-<<<<<<< HEAD
 def db_client() -> SyncDBClient:
-=======
-def db_manager() -> SyncDBManager:
->>>>>>> 5e61501c
     datasource_db_port = settings.DATASOURCE_DB_PORT
     return SyncDBClient(
         username=settings.DATASOURCE_DB_USERNAME,
@@ -74,15 +65,10 @@
 
 
 @pytest.fixture
-<<<<<<< HEAD
-def distribution_result(db_client, distribution_query):
+def distribution_result(
+    db_client: SyncDBClient, distribution_query: DistributionQuery
+) -> RquestResult:
     db_client.list_tables()
-=======
-def distribution_result(
-    db_manager: SyncDBManager, distribution_query: DistributionQuery
-) -> RquestResult:
-    db_manager.list_tables()
->>>>>>> 5e61501c
     return solve_distribution(
         results_modifier=[], db_client=db_client, query=distribution_query
     )
