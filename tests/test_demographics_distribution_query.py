import pytest
from hutch_bunny.core.query_solvers import DistributionQuery, solve_distribution
from hutch_bunny.core.db_manager import SyncDBManager
from hutch_bunny.core.rquest_dto.result import RquestResult
from hutch_bunny.core.rquest_dto.file import File
from dotenv import load_dotenv
import os
import hutch_bunny.core.settings as settings
import hutch_bunny.core.setting_database as db_settings

load_dotenv()

pytestmark = pytest.mark.skipif(
    os.environ.get("CI") is not None, reason="Skip integration tests in CI"
)

<<<<<<< HEAD
=======

@pytest.fixture
def db_manager():
    datasource_db_port = os.getenv("DATASOURCE_DB_PORT")
    return SyncDBManager(
        username=os.getenv("DATASOURCE_DB_USERNAME"),
        password=os.getenv("DATASOURCE_DB_PASSWORD"),
        host=os.getenv("DATASOURCE_DB_HOST"),
        port=(int(datasource_db_port) if datasource_db_port is not None else None),
        database=os.getenv("DATASOURCE_DB_DATABASE"),
        drivername=db_settings.expand_short_drivers(
            os.getenv("DATASOURCE_DB_DRIVERNAME", settings.DEFAULT_DB_DRIVER)
        ),
        schema=os.getenv("DATASOURCE_DB_SCHEMA"),
    )


@pytest.fixture
def distribution_query():
    return DistributionQuery(
        owner="user1",
        code="DEMOGRAPHICS",
        analysis="DISTRIBUTION",
        uuid="unique_id",
        collection="collection_id",
    )


>>>>>>> 64b74a7f
@pytest.fixture
def distribution_example():
    return RquestResult(
        uuid="unique_id",
        status="ok",
        collection_id="collection_id",
        count=1,
        datasets_count=1,
        files=[
            File(
                name="demographics.distribution",
                data="",
                description="Result of code.distribution anaylsis",
                size=0.308,
                type_="BCOS",
                sensitive=True,
                reference="",
            )
        ],
        message="",
        protocol_version="v2",
    )


@pytest.fixture
def distribution_result(db_manager, distribution_query):
    db_manager.list_tables()
    return solve_distribution(db_manager=db_manager, query=distribution_query)


def test_solve_distribution_returns_result(distribution_result):
    assert isinstance(distribution_result, RquestResult)


def test_solve_distribution_is_ok(distribution_result):
    assert distribution_result.status == "ok"


def test_solve_distribution_files_count(distribution_result):
    assert len(distribution_result.files) == 1


def test_solve_distribution_files_type(distribution_result):
    assert isinstance(distribution_result.files[0], File)


def test_solve_distribution_match_query(distribution_result, distribution_example):
    assert distribution_result.files[0].name == distribution_example.files[0].name
    assert distribution_result.files[0].type_ == distribution_example.files[0].type_
    assert (
        distribution_result.files[0].description
        == distribution_example.files[0].description
    )
    assert (
        distribution_result.files[0].sensitive
        == distribution_example.files[0].sensitive
    )
    assert (
        distribution_result.files[0].reference
        == distribution_example.files[0].reference
    )<|MERGE_RESOLUTION|>--- conflicted
+++ resolved
@@ -14,37 +14,6 @@
     os.environ.get("CI") is not None, reason="Skip integration tests in CI"
 )
 
-<<<<<<< HEAD
-=======
-
-@pytest.fixture
-def db_manager():
-    datasource_db_port = os.getenv("DATASOURCE_DB_PORT")
-    return SyncDBManager(
-        username=os.getenv("DATASOURCE_DB_USERNAME"),
-        password=os.getenv("DATASOURCE_DB_PASSWORD"),
-        host=os.getenv("DATASOURCE_DB_HOST"),
-        port=(int(datasource_db_port) if datasource_db_port is not None else None),
-        database=os.getenv("DATASOURCE_DB_DATABASE"),
-        drivername=db_settings.expand_short_drivers(
-            os.getenv("DATASOURCE_DB_DRIVERNAME", settings.DEFAULT_DB_DRIVER)
-        ),
-        schema=os.getenv("DATASOURCE_DB_SCHEMA"),
-    )
-
-
-@pytest.fixture
-def distribution_query():
-    return DistributionQuery(
-        owner="user1",
-        code="DEMOGRAPHICS",
-        analysis="DISTRIBUTION",
-        uuid="unique_id",
-        collection="collection_id",
-    )
-
-
->>>>>>> 64b74a7f
 @pytest.fixture
 def distribution_example():
     return RquestResult(
