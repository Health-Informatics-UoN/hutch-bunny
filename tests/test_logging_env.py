--- conflicted
+++ resolved
@@ -13,7 +13,6 @@
     settings = hutch_bunny.core.settings.get_settings()
     assert settings.LOGGER_LEVEL == "INFO"
     reload(hutch_bunny.core.logger)
-    print(hutch_bunny.core.logger.logger.level)
     assert hutch_bunny.core.logger.logger.level == 20
 
     # Test DEBUG level
@@ -26,12 +25,6 @@
 
     # Test invalid level raises validation error
     os.environ["BUNNY_LOGGER_LEVEL"] = "FLOPPSY"
-<<<<<<< HEAD
     with pytest.raises(ValueError, match="pattern"):
         reload(hutch_bunny.core.settings)
-        hutch_bunny.core.settings.get_settings()
-=======
-    reload(hutch_bunny.core.settings)
-    reload(hutch_bunny.core.logger)
-    assert hutch_bunny.core.logger.logger.level == logging.INFO
->>>>>>> 5f4eb72e
+        hutch_bunny.core.settings.get_settings()