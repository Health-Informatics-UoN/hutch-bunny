--- conflicted
+++ resolved
@@ -1,23 +1,8 @@
 import pytest
-<<<<<<< HEAD
 from hutch_bunny.core.query_solvers import (
     solve_availability,
 )
 from hutch_bunny.core.rquest_dto.result import RquestResult
-=======
-from hutch_bunny.core.solvers.query_solvers import (
-    solve_availability,
-)
-from hutch_bunny.core.rquest_dto.result import RquestResult
-from dotenv import load_dotenv
-import os
-
-load_dotenv()
-
-pytestmark = pytest.mark.skipif(
-    os.environ.get("CI") is not None, reason="Skip integration tests in CI"
-)
->>>>>>> 54795383
 
 
 @pytest.fixture
