import pytest
from hutch_bunny.core.query_solvers import (
    AvailabilityQuery,
    solve_availability,
)
from hutch_bunny.core.db_manager import SyncDBManager
from hutch_bunny.core.rquest_dto.result import RquestResult
from hutch_bunny.core.rquest_dto.cohort import Cohort
from hutch_bunny.core.rquest_dto.group import Group
from hutch_bunny.core.rquest_dto.rule import Rule
from dotenv import load_dotenv
import os
import hutch_bunny.core.settings as settings
import hutch_bunny.core.setting_database as db_settings

load_dotenv()

pytestmark = pytest.mark.skipif(
    os.environ.get("CI") is not None, reason="Skip integration tests in CI"
)

<<<<<<< HEAD
=======

@pytest.fixture
def db_manager():
    datasource_db_port = os.getenv("DATASOURCE_DB_PORT")
    return SyncDBManager(
        username=os.getenv("DATASOURCE_DB_USERNAME"),
        password=os.getenv("DATASOURCE_DB_PASSWORD"),
        host=os.getenv("DATASOURCE_DB_HOST"),
        port=(int(datasource_db_port) if datasource_db_port is not None else None),
        database=os.getenv("DATASOURCE_DB_DATABASE"),
        drivername=db_settings.expand_short_drivers(
            os.getenv("DATASOURCE_DB_DRIVERNAME", settings.DEFAULT_DB_DRIVER)
        ),
        schema=os.getenv("DATASOURCE_DB_SCHEMA"),
    )


@pytest.fixture
def availability_query():
    return AvailabilityQuery(
        cohort=Cohort(
            [
                Group(
                    rules=[
                        Rule(
                            varname="OMOP",
                            varcat="Person",
                            type_="TEXT",
                            operator="=",
                            value="8507",
                        )
                    ],
                    rules_operator="AND",
                ),
            ],
            groups_operator="OR",
        ),
        uuid="unique_id",
        protocol_version="v2",
        char_salt="salt",
        collection="collection_id",
        owner="user1",
    )


>>>>>>> 64b74a7f
@pytest.fixture
def availability_example():
    return RquestResult(
        uuid="unique_id",
        status="ok",
        collection_id="collection_id",
        count=6272,
        datasets_count=0,
        files=[],
        message="",
        protocol_version="v2",
    )


@pytest.fixture
def availability_result(db_manager, availability_query_onerule_equals):
    return solve_availability(db_manager=db_manager, query=availability_query_onerule_equals)


def test_solve_availability_returns_result(availability_result):
    assert isinstance(availability_result, RquestResult)


def test_solve_availability_fields_match_query(
    availability_result, availability_example
):
    assert availability_result.uuid == availability_example.uuid
    assert availability_result.collection_id == availability_example.collection_id
    assert availability_result.protocol_version == availability_example.protocol_version


def test_solve_availability_is_ok(availability_result):
    assert availability_result.status == "ok"


def test_solve_availability_count_matches(availability_result, availability_example):
    assert availability_result.count == availability_example.count<|MERGE_RESOLUTION|>--- conflicted
+++ resolved
@@ -19,54 +19,6 @@
     os.environ.get("CI") is not None, reason="Skip integration tests in CI"
 )
 
-<<<<<<< HEAD
-=======
-
-@pytest.fixture
-def db_manager():
-    datasource_db_port = os.getenv("DATASOURCE_DB_PORT")
-    return SyncDBManager(
-        username=os.getenv("DATASOURCE_DB_USERNAME"),
-        password=os.getenv("DATASOURCE_DB_PASSWORD"),
-        host=os.getenv("DATASOURCE_DB_HOST"),
-        port=(int(datasource_db_port) if datasource_db_port is not None else None),
-        database=os.getenv("DATASOURCE_DB_DATABASE"),
-        drivername=db_settings.expand_short_drivers(
-            os.getenv("DATASOURCE_DB_DRIVERNAME", settings.DEFAULT_DB_DRIVER)
-        ),
-        schema=os.getenv("DATASOURCE_DB_SCHEMA"),
-    )
-
-
-@pytest.fixture
-def availability_query():
-    return AvailabilityQuery(
-        cohort=Cohort(
-            [
-                Group(
-                    rules=[
-                        Rule(
-                            varname="OMOP",
-                            varcat="Person",
-                            type_="TEXT",
-                            operator="=",
-                            value="8507",
-                        )
-                    ],
-                    rules_operator="AND",
-                ),
-            ],
-            groups_operator="OR",
-        ),
-        uuid="unique_id",
-        protocol_version="v2",
-        char_salt="salt",
-        collection="collection_id",
-        owner="user1",
-    )
-
-
->>>>>>> 64b74a7f
 @pytest.fixture
 def availability_example():
     return RquestResult(
