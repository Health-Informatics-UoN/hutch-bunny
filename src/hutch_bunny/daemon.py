--- conflicted
+++ resolved
@@ -1,17 +1,13 @@
-<<<<<<< HEAD
-import hutch_bunny.core.settings as settings
-=======
 import time
 from hutch_bunny.core.settings import get_settings, DaemonSettings
->>>>>>> 96bbdf4f
 from hutch_bunny.core.execute_query import execute_query
 from hutch_bunny.core.rquest_dto.result import RquestResult
 from hutch_bunny.core.task_api_client import TaskApiClient
 from hutch_bunny.core.results_modifiers import results_modifiers
 from hutch_bunny.core.logger import logger
 from hutch_bunny.core.setting_database import setting_database
-<<<<<<< HEAD
 from hutch_bunny.core.polling_service import PollingService
+from importlib.metadata import version
 
 def handle_response(response, db_manager, result_modifier):
     if response.status_code == 200:
@@ -36,18 +32,13 @@
         logger.info("Got http status code: %s", response.status_code)
 
 def main() -> None:
-    settings.log_settings()
-=======
-from importlib.metadata import version
-
-
-def main() -> None:
     logger.info(f"Starting Bunny version {version('hutch_bunny')} ")
     settings: DaemonSettings = get_settings(daemon=True)
     logger.debug("Settings: %s", settings.safe_model_dump())
+
     # Setting database connection
->>>>>>> 96bbdf4f
     db_manager = setting_database(logger=logger)
+    
     client = TaskApiClient()
     result_modifier: list[dict] = results_modifiers(
         low_number_suppression_threshold=int(
