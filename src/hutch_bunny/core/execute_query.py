from hutch_bunny.core.logger import logger
from hutch_bunny.core.solvers import query_solvers
from hutch_bunny.core.db import BaseDBClient
from hutch_bunny.core.rquest_models.availability import AvailabilityQuery
from hutch_bunny.core.rquest_models.distribution import (
    DistributionQuery,
    DistributionQueryType,
)
from hutch_bunny.core.rquest_models.result import RquestResult
<<<<<<< HEAD
from hutch_bunny.core.settings import Settings 
from hutch_bunny.core.db_manager import SyncDBManager
from hutch_bunny.core.services.cache_service import DistributionCacheService
=======
>>>>>>> f823c963


def execute_query(
    query_dict: dict[str, object],
    results_modifier: list[dict[str, str | int]],
<<<<<<< HEAD
    db_manager: SyncDBManager,
    settings: Settings = None 
=======
    db_client: BaseDBClient,
>>>>>>> f823c963
) -> RquestResult:
    """
    Executes either an availability query or a distribution query, and returns results filtered by modifiers. 

    Caching support is enabled for distribution queries. 

    Parameters
    ----------
    results_modifier: List
        A list of modifiers to be applied to the results of the query before returning them to Relay

    query_dict: Dict
        A dictionary carrying the payload for the query. If there is an 'analysis' item in the query, it's a distribution query. Otherwise, it executes an availability query

    Returns
        RquestResult
    """

    logger.info("Processing query...")
    logger.debug(query_dict)

    if "analysis" in query_dict.keys():
        logger.debug("Processing distribution query...")

        if settings is None: 
            settings = Settings()
        
        cache_service = DistributionCacheService(settings)
        
        if settings.CACHE_ENABLED:
            cached_result = cache_service.get(query_dict, results_modifier)
            if cached_result: 
                logger.info("Returning cached distribution result")
                return RquestResult.model_validate(cached_result)

        try:
            distribution_query = DistributionQuery.model_validate(query_dict)

            # Check for ICD-MAIN queries before calling the solver
            # So we dont return results upstream
            if distribution_query.code == DistributionQueryType.ICD_MAIN:
                raise NotImplementedError(
                    "ICD-MAIN queries are not yet supported. See: https://github.com/Health-Informatics-UoN/hutch-bunny/issues/30"
                )

            result = query_solvers.solve_distribution(
                results_modifier, db_client=db_client, query=distribution_query
            )

            cache_service.set(query_dict, results_modifier, result.to_dict())

            return result
        except TypeError as te:  # raised if the distribution query json format is wrong
            logger.error(str(te), exc_info=True)
        except ValueError as ve:
            # raised if there was an issue saving the output or
            # the query json has incorrect values
            logger.error(str(ve), exc_info=True)

    else:
        logger.debug("Processing availability query...")
        try:
            availability_query = AvailabilityQuery.model_validate(query_dict)

            result = query_solvers.solve_availability(
                results_modifier, db_client=db_client, query=availability_query
            )
            return result
        except TypeError as te:  # raised if the distribution query json format is wrong
            logger.error(str(te), exc_info=True)
        except ValueError as ve:
            # raised if there was an issue saving the output or
            # the query json has incorrect values
            logger.error(str(ve), exc_info=True)
    raise ValueError("Invalid query type")<|MERGE_RESOLUTION|>--- conflicted
+++ resolved
@@ -7,23 +7,15 @@
     DistributionQueryType,
 )
 from hutch_bunny.core.rquest_models.result import RquestResult
-<<<<<<< HEAD
 from hutch_bunny.core.settings import Settings 
-from hutch_bunny.core.db_manager import SyncDBManager
 from hutch_bunny.core.services.cache_service import DistributionCacheService
-=======
->>>>>>> f823c963
 
 
 def execute_query(
     query_dict: dict[str, object],
     results_modifier: list[dict[str, str | int]],
-<<<<<<< HEAD
-    db_manager: SyncDBManager,
-    settings: Settings = None 
-=======
     db_client: BaseDBClient,
->>>>>>> f823c963
+    settings: Settings | None = None
 ) -> RquestResult:
     """
     Executes either an availability query or a distribution query, and returns results filtered by modifiers. 
