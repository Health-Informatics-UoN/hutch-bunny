from hutch_bunny.core.logger import logger
from hutch_bunny.core.solvers import query_solvers
<<<<<<< HEAD
from hutch_bunny.core.rquest_dto.query import AvailabilityQuery, DistributionQuery
from hutch_bunny.core.rquest_dto.result import RquestResult
from hutch_bunny.core.db import BaseDBClient
=======
from hutch_bunny.core.rquest_models.availability import AvailabilityQuery
from hutch_bunny.core.rquest_models.distribution import (
    DistributionQuery,
    DistributionQueryType,
)
from hutch_bunny.core.rquest_models.result import RquestResult
from hutch_bunny.core.db_manager import SyncDBManager
>>>>>>> 5ede1a53


def execute_query(
    query_dict: dict[str, object],
    results_modifier: list[dict[str, str | int]],
    db_client: BaseDBClient,
) -> RquestResult:
    """
    Executes either an availability query or a distribution query, and returns results filtered by modifiers

    Parameters
    ----------
    results_modifier: List
        A list of modifiers to be applied to the results of the query before returning them to Relay

    query_dict: Dict
        A dictionary carrying the payload for the query. If there is an 'analysis' item in the query, it's a distribution query. Otherwise, it executes an availability query

    Returns
        RquestResult
    """

    logger.info("Processing query...")
    logger.debug(query_dict)

    if "analysis" in query_dict.keys():
        logger.debug("Processing distribution query...")
        try:
            distribution_query = DistributionQuery.model_validate(query_dict)

            # Check for ICD-MAIN queries before calling the solver
            # So we dont return results upstream
            if distribution_query.code == DistributionQueryType.ICD_MAIN:
                raise NotImplementedError(
                    "ICD-MAIN queries are not yet supported. See: https://github.com/Health-Informatics-UoN/hutch-bunny/issues/30"
                )

            result = query_solvers.solve_distribution(
<<<<<<< HEAD
                results_modifier, db_client=db_client, query=query
=======
                results_modifier, db_manager=db_manager, query=distribution_query
>>>>>>> 5ede1a53
            )

            return result
        except TypeError as te:  # raised if the distribution query json format is wrong
            logger.error(str(te), exc_info=True)
        except ValueError as ve:
            # raised if there was an issue saving the output or
            # the query json has incorrect values
            logger.error(str(ve), exc_info=True)

    else:
        logger.debug("Processing availability query...")
        try:
            availability_query = AvailabilityQuery.model_validate(query_dict)

            result = query_solvers.solve_availability(
<<<<<<< HEAD
                results_modifier, db_client=db_client, query=query
=======
                results_modifier, db_manager=db_manager, query=availability_query
>>>>>>> 5ede1a53
            )
            return result
        except TypeError as te:  # raised if the distribution query json format is wrong
            logger.error(str(te), exc_info=True)
        except ValueError as ve:
            # raised if there was an issue saving the output or
            # the query json has incorrect values
            logger.error(str(ve), exc_info=True)
    raise ValueError("Invalid query type")<|MERGE_RESOLUTION|>--- conflicted
+++ resolved
@@ -1,18 +1,12 @@
 from hutch_bunny.core.logger import logger
 from hutch_bunny.core.solvers import query_solvers
-<<<<<<< HEAD
-from hutch_bunny.core.rquest_dto.query import AvailabilityQuery, DistributionQuery
-from hutch_bunny.core.rquest_dto.result import RquestResult
 from hutch_bunny.core.db import BaseDBClient
-=======
 from hutch_bunny.core.rquest_models.availability import AvailabilityQuery
 from hutch_bunny.core.rquest_models.distribution import (
     DistributionQuery,
     DistributionQueryType,
 )
 from hutch_bunny.core.rquest_models.result import RquestResult
-from hutch_bunny.core.db_manager import SyncDBManager
->>>>>>> 5ede1a53
 
 
 def execute_query(
@@ -51,11 +45,7 @@
                 )
 
             result = query_solvers.solve_distribution(
-<<<<<<< HEAD
-                results_modifier, db_client=db_client, query=query
-=======
-                results_modifier, db_manager=db_manager, query=distribution_query
->>>>>>> 5ede1a53
+                results_modifier, db_client=db_client, query=distribution_query
             )
 
             return result
@@ -72,11 +62,7 @@
             availability_query = AvailabilityQuery.model_validate(query_dict)
 
             result = query_solvers.solve_availability(
-<<<<<<< HEAD
-                results_modifier, db_client=db_client, query=query
-=======
-                results_modifier, db_manager=db_manager, query=availability_query
->>>>>>> 5ede1a53
+                results_modifier, db_client=db_client, query=availability_query
             )
             return result
         except TypeError as te:  # raised if the distribution query json format is wrong
