import logging
import pandas as pd
from datetime import datetime
from dateutil.relativedelta import relativedelta

<<<<<<< HEAD
from sqlalchemy import or_, func, BinaryExpression, ColumnElement, select, Select
=======
from sqlalchemy import or_, func, BinaryExpression, ColumnElement
>>>>>>> 25937f67
from hutch_bunny.core.db_manager import SyncDBManager
from hutch_bunny.core.entities import (
    Concept,
    ConditionOccurrence,
    Measurement,
    Observation,
    Person,
    DrugExposure,
    ProcedureOccurrence,
)
from sqlalchemy.dialects import postgresql

from hutch_bunny.core.obfuscation import apply_filters
from hutch_bunny.core.rquest_dto.query import AvailabilityQuery
from sqlalchemy.engine import Engine

from hutch_bunny.core.settings import get_settings
from hutch_bunny.core.rquest_dto.rule import Rule

settings = get_settings()

# Class for availability queries
class AvailabilitySolver:
    measurement: Select
    drug: Select
    condition: Select
    observation: Select

    omop_domain_to_omop_table_map = {
        "Condition": ConditionOccurrence,
        "Ethnicity": Person,
        "Drug": DrugExposure,
        "Gender": Person,
        "Race": Person,
        "Measurement": Measurement,
        "Observation": Observation,
        "Procedure": ProcedureOccurrence,
    }

    def __init__(self, db_manager: SyncDBManager, query: AvailabilityQuery) -> None:
        self.db_manager = db_manager
        self.query = query

    def solve_query(self, results_modifier: list[dict]) -> int:
        """
        This is the start of the process that begins to run the queries.
        (1) call solve_rules that takes each group and adds those results to the sub_queries list
        (2) this function then iterates through the list of groups to resolve the logic (AND/OR) between groups
        """
        # resolve within the group
        return self._solve_rules(results_modifier)

    def _find_concepts(self) -> dict:
        """Function that takes all the concept IDs in the cohort definition, looks them up in the OMOP database
        to extract the concept_id and domain and place this within a dictionary for lookup during other query building

        Although the query payload will tell you where the OMOP concept is from (based on the RQUEST OMOP version, this is
        a safer method as we know concepts can move between tables based on a vocab.

        Therefore, this helps to account for a difference between the Bunny vocab version and the RQUEST OMOP version.

        """
        concept_ids = set()
        for group in self.query.cohort.groups:
            for rule in group.rules:
                concept_ids.add(int(rule.value))

        concept_query = (
            # order must be .concept_id, .domain_id
            select(Concept.concept_id, Concept.domain_id)
            .where(Concept.concept_id.in_(concept_ids))
            .distinct()
        )
        with self.db_manager.engine.connect() as con:
            concepts_df = pd.read_sql_query(concept_query, con=con)
        concept_dict = {
            str(concept_id): domain_id for concept_id, domain_id in concepts_df.values
        }
        return concept_dict

    def _solve_rules(self, results_modifier: list[dict]) -> int:
        """Function for taking the JSON query from RQUEST and creating the required query to run against the OMOP database.

        RQUEST API spec can have multiple groups in each query, and then a condition between the groups.

        Each group can have conditional logic AND/OR within the group

        Each concept can either be an inclusion or exclusion criteria.

        Each concept can have an age set, so it is that this event with concept X occurred when
        the person was between a certain age.

        This builds an SQL query to run as one for the whole query (was previous multiple) and it
        returns an int for the result. Therefore, all dataframes have been removed.

        """
        # get the list of concepts to build the query constraints
        concepts: dict = self._find_concepts()

        low_number = next(
            (
                item["threshold"]
                for item in results_modifier
                if item["id"] == "Low Number Suppression"
            ),
            10,
        )
        rounding = next(
            (item["nearest"] for item in results_modifier if item["id"] == "Rounding"),
            10,
        )

        logger = logging.getLogger(settings.LOGGER_NAME)

        with self.db_manager.engine.connect() as con:
            # this is used to store the query for each group, one entry per group
            all_groups_queries: list[BinaryExpression[bool]] = []

            # iterate through all the groups specified in the query
            for current_group in self.query.cohort.groups:
                # this is used to store all constraints for all rules in the group, one entry per rule
                list_for_rules: list[list[BinaryExpression[bool]]] = []

                # captures all the person constraints for the group
                person_constraints_for_group: list[ColumnElement[bool]] = []

                # for each rule in a group
                for current_rule in current_group.rules:
                    # a list for all the conditions for the rule, each rule generates searches
                    # in four tables, this field captures that
                    rule_constraints: list[BinaryExpression[bool]] = []

                    # variables used to capture the relevant detail.
                    # "time" : "|1:TIME:M" in the payload means that
                    # if the | is on the left of the value it was less than 1 month
                    # if it was "1|:TIME:M" it would mean greater than one month
                    left_value_time: str | None = None
                    right_value_time: str | None = None

                    # if a time is supplied split the string out to component parts
                    if current_rule.time:
                        time_value, time_category, _ = current_rule.time.split(":")
                        left_value_time, right_value_time = time_value.split("|")

                    # if a number was supplied, it is in the format "value" : "0.0|200.0"
                    # therefore split to capture min as 0 and max as 200
                    if current_rule.raw_range != "":
                        current_rule.min_value, current_rule.max_value = (
                            current_rule.raw_range.split("|")
                        )

                    # if the rule was not linked to a person variable
                    if current_rule.varcat != "Person":
                        # i.e. condition, observation, measurement or drug
                        # NOTE: Although the table is specified in the query, to cover for changes in vocabulary
                        # and for differences in RQuest OMOP and local OMOP, we now search all four main tables
                        # for the presence of the concept. This is computationally more expensive, but is more r
                        # reliable longer term.

                        # initial setting for the four tables
                        self.condition: Select = select(ConditionOccurrence.person_id)
                        self.drug: Select = select(DrugExposure.person_id)
                        self.measurement: Select = select(Measurement.person_id)
                        self.observation: Select = select(Observation.person_id)

                        """"
                        RELATIVE AGE SEARCH
                        """
                        # if there is an "Age" query added, this will require a join to the person table, to compare
                        # DOB with the data of event

                        if (
                            left_value_time is not None or right_value_time is not None
                        ) and time_category == "AGE":
                            self._add_age_constraints(left_value_time, right_value_time)

                        """"
                        STANDARD CONCEPT ID SEARCH
                        """

                        self._add_standard_concept(current_rule)

                        """"
                        SECONDARY MODIFIER
                        """
                        # secondary modifier hits another field and only on the condition_occurrence
                        # on the RQuest GUI this is a list that can be created. Assuming this is also an
                        # AND condition for at least one of the selected values to be present
                        self._add_secondary_modifiers(current_rule)

                        """"
                        VALUES AS NUMBER
                        """
                        self._add_range_as_number(current_rule)

                        """"
                        RELATIVE TIME SEARCH SECTION
                        """
                        # this section deals with a relative time constraint, such as "time" : "|1:TIME:M"
                        if (
                            left_value_time is not None
                            and (left_value_time != "" or right_value_time != "")
                            and time_category == "TIME"
                        ):
                            self._add_relative_date(left_value_time, right_value_time)

                        """"
                        PREPARING THE LISTS FOR LATER USE
                        """
                        rule_constraints.append(Person.person_id.in_(self.measurement))
                        rule_constraints.append(Person.person_id.in_(self.observation))
                        rule_constraints.append(Person.person_id.in_(self.condition))
                        rule_constraints.append(Person.person_id.in_(self.drug))

                        # all the constraints for this rule are added as a single list
                        # to the list which captures all rules for the group
                        list_for_rules.append(rule_constraints)

                    else:
                        """
                        PERSON TABLE RELATED RULES
                        """
                        # this is unsupported currently
                        if current_rule.varname == "AGE":
                            logger.info(
                                "An unsupported rule for AGE was detected and ignored"
                            )
                            # nothing is done yet, but stops this causing problems
                        else:
                            person_constraints_for_group = self._add_person_constraints(
                                person_constraints_for_group, current_rule, concepts
                            )

                """
                NOTE: all rules done for a single group. Now to apply logic between the rules
                """

                ## if the logic between the rules for each group is AND
                if current_group.rules_operator == "AND":
                    # all person rules are added first
                    group_query: Select = select(Person.person_id).where(
                        *person_constraints_for_group
                    )

                    # although this is an AND, we include the top level as AND, but the
                    # sub-query is OR to account for searching in the four tables

                    for current_constraint in list_for_rules:
                        group_query = group_query.where(or_(*current_constraint))

                else:
                    # this might seem odd, but to add the rules as OR, we have to add them
                    # all at once, therefore listAllParameters is to create one list with
                    # everything added. So we can then add as one operation as OR
                    all_parameters = []

                    # firstly add the person constrains
                    for all_constraints_for_person in person_constraints_for_group:
                        all_parameters.append(all_constraints_for_person)

                    # to get all the constraints in one list, we have to unpack the top-level grouping
                    # list_for_rules contains all the group of constraints for each rule
                    # therefore, we get each group, then for each group, we get each constraint
                    for current_expression in list_for_rules:
                        for current_constraint_from in current_expression:
                            all_parameters.append(current_constraint_from)

                    # all added as an OR
                    group_query = select(Person.person_id).where(or_(*all_parameters))

                # store the query for the given group in the list for assembly later across all groups
                all_groups_queries.append(Person.person_id.in_(group_query))

            """
            ALL GROUPS COMPLETED, NOW APPLY LOGIC BETWEEN GROUPS
            """

            # construct the query based on the OR/AND logic specified between groups
            if self.query.cohort.groups_operator == "OR":
                if rounding > 0:
                    full_query_all_groups = select(
                        func.round((func.count() / rounding)) * rounding
                    ).where(or_(*all_groups_queries))
                else:
                    full_query_all_groups = select(func.count()).where(
                        or_(*all_groups_queries)
                    )
            else:
                if rounding > 0:
                    full_query_all_groups = select(
                        func.round((func.count() / rounding)) * rounding
                    ).where(*all_groups_queries)
                else:
                    full_query_all_groups = select(func.count()).where(
                        *all_groups_queries
                    )

            if low_number > 0:
                full_query_all_groups = full_query_all_groups.having(
                    func.count() > low_number
                )

            # here for debug, prints the SQL statement created
            logger.debug(
                str(
                    full_query_all_groups.compile(
                        dialect=postgresql.dialect(),
                        compile_kwargs={"literal_binds": True},
                    )
                )
            )

            output = con.execute(full_query_all_groups).fetchone()

        return apply_filters(int(output[0]), results_modifier)

    def _add_range_as_number(self, current_rule: Rule):
        if current_rule.min_value is not None and current_rule.max_value is not None:
            self.measurement = self.measurement.where(
                Measurement.value_as_number.between(
                    float(current_rule.min_value), float(current_rule.max_value)
                )
            )
            self.observation = self.observation.where(
                Observation.value_as_number.between(
                    float(current_rule.min_value), float(current_rule.max_value)
                )
            )

    def _add_age_constraints(self, left_value_time: str, right_value_time: str):
        self.condition = self.condition.join(
            Person, Person.person_id == ConditionOccurrence.person_id
        )
        self.drug = self.drug.join(Person, Person.person_id == DrugExposure.person_id)
        self.measurement = self.measurement.join(
            Person, Person.person_id == Measurement.person_id
        )
        self.observation = self.observation.join(
            Person, Person.person_id == Observation.person_id
        )

        # due to the way the query is expressed and how split above, if the left value is empty
        # it indicates a less than search

        if left_value_time == "":
            self.condition = self.condition.where(
                self._get_year_difference(
                    self.db_manager.engine,
                    ConditionOccurrence.condition_start_date,
                    Person.birth_datetime,
                )
                < int(right_value_time)
            )
            self.drug = self.drug.where(
                self._get_year_difference(
                    self.db_manager.engine,
                    DrugExposure.drug_exposure_start_date,
                    Person.birth_datetime,
                )
                < int(right_value_time)
            )
            self.measurement = self.measurement.where(
                self._get_year_difference(
                    self.db_manager.engine,
                    Measurement.measurement_date,
                    Person.birth_datetime,
                )
                < int(right_value_time)
            )
            self.observation = self.observation.where(
                self._get_year_difference(
                    self.db_manager.engine,
                    Observation.observation_date,
                    Person.birth_datetime,
                )
                < int(right_value_time)
            )
        else:
            self.condition = self.condition.where(
                self._get_year_difference(
                    self.db_manager.engine,
                    ConditionOccurrence.condition_start_date,
                    Person.birth_datetime,
                )
                > int(left_value_time)
            )
            self.drug = self.drug.where(
                self._get_year_difference(
                    self.db_manager.engine,
                    DrugExposure.drug_exposure_start_date,
                    Person.birth_datetime,
                )
                > int(left_value_time)
            )
            self.measurement = self.measurement.where(
                self._get_year_difference(
                    self.db_manager.engine,
                    Measurement.measurement_date,
                    Person.birth_datetime,
                )
                > int(left_value_time)
            )
            self.observation = self.observation.where(
                self._get_year_difference(
                    self.db_manager.engine,
                    Observation.observation_date,
                    Person.birth_datetime,
                )
                > int(left_value_time)
            )

    def _get_year_difference(self, engine: Engine, start_date, birth_date):
        if engine.dialect.name == "postgresql":
            return func.date_part("year", start_date) - func.date_part(
                "year", birth_date
            )
        elif engine.dialect.name == "mssql":
            return func.DATEPART("year", start_date) - func.DATEPART("year", birth_date)
        else:
            raise NotImplementedError("Unsupported database dialect")

    def _add_relative_date(self, left_value_time: str, right_value_time: str):
        time_value_supplied: str

        # have to toggle between left and right, given |1 means less than 1 and
        # 1| means greater than 1
        if left_value_time == "":
            time_value_supplied = right_value_time
        else:
            time_value_supplied = left_value_time
        # converting supplied time (in months) (stored as string) to int, and negating.
        time_to_use: int = int(time_value_supplied)
        time_to_use = time_to_use * -1

        # the relative date to search on, is the current date minus
        # the number of months supplied
        today_date: datetime = datetime.now()
        relative_date = today_date + relativedelta(months=time_to_use)

        # if the left value is blank, it means the original was |1 meaning
        # "I want to find this event that occurred less than a month ago"
        # therefore the logic is to search for a date that is after the date
        # that was a month ago.
        if left_value_time == "":
            self.measurement = self.measurement.where(
                Measurement.measurement_date >= relative_date
            )
            self.observation = self.observation.where(
                Observation.observation_date >= relative_date
            )
            self.condition = self.condition.where(
                ConditionOccurrence.condition_start_date >= relative_date
            )
            self.drug = self.drug.where(
                DrugExposure.drug_exposure_start_date >= relative_date
            )
        else:
            self.measurement = self.measurement.where(
                Measurement.measurement_date <= relative_date
            )
            self.observation = self.observation.where(
                Observation.observation_date <= relative_date
            )
            self.condition = self.condition.where(
                ConditionOccurrence.condition_start_date <= relative_date
            )
            self.drug = self.drug.where(
                DrugExposure.drug_exposure_start_date <= relative_date
            )

    def _add_person_constraints(
        self, person_constraints_for_group, current_rule: Rule, concepts
    ):
        concept_domain: str = concepts.get(current_rule.value)

        if concept_domain == "Gender":
            if current_rule.operator == "=":
                person_constraints_for_group.append(
                    Person.gender_concept_id == int(current_rule.value)
                )
            else:
                person_constraints_for_group.append(
                    Person.gender_concept_id != int(current_rule.value)
                )

        elif concept_domain == "Race":
            if current_rule.operator == "=":
                person_constraints_for_group.append(
                    Person.race_concept_id == int(current_rule.value)
                )
            else:
                person_constraints_for_group.append(
                    Person.race_concept_id != int(current_rule.value)
                )

        elif concept_domain == "Ethnicity":
            if current_rule.operator == "=":
                person_constraints_for_group.append(
                    Person.ethnicity_concept_id == int(current_rule.value)
                )
            else:
                person_constraints_for_group.append(
                    Person.ethnicity_concept_id != int(current_rule.value)
                )

        return person_constraints_for_group

    def _add_secondary_modifiers(self, current_rule: Rule):
        # Not sure where, but even when a secondary modifier is not supplied, an array
        # with a single entry is provided.
        # todo: need to confirm if this is in the JSON from the API or our implementation

        secondary_modifier_list = []

        for type_index, typeAdd in enumerate(current_rule.secondary_modifier, start=0):
            if typeAdd != "":
                secondary_modifier_list.append(
                    ConditionOccurrence.condition_type_concept_id == int(typeAdd)
                )

        if len(secondary_modifier_list) > 0:
            self.condition = self.condition.where(or_(*secondary_modifier_list))

    def _add_standard_concept(self, current_rule: Rule):
        if current_rule.operator == "=":
            self.condition = self.condition.where(
                ConditionOccurrence.condition_concept_id == int(current_rule.value)
            )
            self.drug = self.drug.where(
                DrugExposure.drug_concept_id == int(current_rule.value)
            )
            self.measurement = self.measurement.where(
                Measurement.measurement_concept_id == int(current_rule.value)
            )
            self.observation = self.observation.where(
                Observation.observation_concept_id == int(current_rule.value)
            )
        else:
            self.condition = self.condition.where(
                ConditionOccurrence.condition_concept_id != int(current_rule.value)
            )
            self.drug = self.drug.where(
                DrugExposure.drug_concept_id != int(current_rule.value)
            )
            self.measurement = self.measurement.where(
                Measurement.measurement_concept_id != int(current_rule.value)
            )
            self.observation = self.observation.where(
                Observation.observation_concept_id != int(current_rule.value)
            )<|MERGE_RESOLUTION|>--- conflicted
+++ resolved
@@ -3,11 +3,7 @@
 from datetime import datetime
 from dateutil.relativedelta import relativedelta
 
-<<<<<<< HEAD
 from sqlalchemy import or_, func, BinaryExpression, ColumnElement, select, Select
-=======
-from sqlalchemy import or_, func, BinaryExpression, ColumnElement
->>>>>>> 25937f67
 from hutch_bunny.core.db_manager import SyncDBManager
 from hutch_bunny.core.entities import (
     Concept,
