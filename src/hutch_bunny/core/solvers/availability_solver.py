import pandas as pd
from datetime import datetime
from dateutil.relativedelta import relativedelta
from typing import Any, Callable, TypedDict, Union
from sqlalchemy.sql.expression import ClauseElement
from sqlalchemy import (
    CompoundSelect,
    or_,
    func,
    BinaryExpression,
    ColumnElement,
    select,
    Select,
    text,
    intersect,
    union,
    literal,
)
from hutch_bunny.core.db import BaseDBClient
from hutch_bunny.core.db.entities import (
    Concept,
    ConditionOccurrence,
    Measurement,
    Observation,
    Person,
    DrugExposure,
    ProcedureOccurrence,
)
from tenacity import (
    retry,
    stop_after_attempt,
    wait_fixed,
    before_sleep_log,
    after_log,
)

from typing import Tuple

from hutch_bunny.core.obfuscation import apply_filters
from hutch_bunny.core.rquest_models.group import Group
from hutch_bunny.core.rquest_models.availability import AvailabilityQuery
from sqlalchemy.engine import Engine
from hutch_bunny.core.logger import logger, INFO

from hutch_bunny.core.settings import Settings
from hutch_bunny.core.rquest_models.rule import Rule
import operator as op


class ResultModifier(TypedDict):
    id: str
    threshold: int | None
    nearest: int | None


class RuleTableQuery(TypedDict):
    union_query: CompoundSelect
    inclusion: bool


settings = Settings()


# Class for availability queries
class AvailabilitySolver:
    omop_domain_to_omop_table_map = {
        "Condition": ConditionOccurrence,
        "Ethnicity": Person,
        "Drug": DrugExposure,
        "Gender": Person,
        "Race": Person,
        "Measurement": Measurement,
        "Observation": Observation,
        "Procedure": ProcedureOccurrence,
    }

    def __init__(self, db_client: BaseDBClient, query: AvailabilityQuery) -> None:
        self.db_client = db_client
        self.query = query

    @retry(
        stop=stop_after_attempt(3),
        wait=wait_fixed(60),
        before_sleep=before_sleep_log(logger, INFO),
        after=after_log(logger, INFO),
    )
    def solve_query(self, results_modifier: list[ResultModifier]) -> int:
        """
        This is the start of the process that begins to run the queries.
        (1) call solve_rules that takes each group and adds those results to the sub_queries list
        (2) this function then iterates through the list of groups to resolve the logic (AND/OR) between groups
        """
        # resolve within the group
        return self._solve_rules(results_modifier)

    def _find_concepts(self, groups: list[Group]) -> dict[str, str]:
        """Function that takes all the concept IDs in the cohort definition, looks them up in the OMOP database
        to extract the concept_id and domain and place this within a dictionary for lookup during other query building

        Although the query payload will tell you where the OMOP concept is from (based on the RQUEST OMOP version, this is
        a safer method as we know concepts can move between tables based on a vocab.

        Therefore, this helps to account for a difference between the Bunny vocab version and the RQUEST OMOP version.

        """
        concept_ids = set()
        for group in groups:
            for rule in group.rules:
                # Guard for None values (e.g. Age)
                if rule.value:
                    concept_ids.add(int(rule.value))

        concept_query = (
            # order must be .concept_id, .domain_id
            select(Concept.concept_id, Concept.domain_id)
            .where(Concept.concept_id.in_(concept_ids))
            .distinct()
        )
        with self.db_client.engine.connect() as con:
            concepts_df = pd.read_sql_query(concept_query, con=con)
        concept_dict = {
            str(concept_id): domain_id for concept_id, domain_id in concepts_df.values
        }
        return concept_dict

    def _solve_rules(self, results_modifier: list[ResultModifier]) -> int:
        """Function for taking the JSON query from RQUEST and creating the required query to run against the OMOP database.

        RQUEST API spec can have multiple groups in each query, and then a condition between the groups.

        Each group can have conditional logic AND/OR within the group

        Each concept can either be an inclusion or exclusion criteria.

        Each concept can have an age set, so it is that this event with concept X occurred when
        the person was between a certain age.

        This builds an SQL query to run as one for the whole query (was previous multiple) and it
        returns an int for the result. Therefore, all dataframes have been removed.

        """
        # get the list of concepts to build the query constraints
        concepts: dict[str, str] = self._find_concepts(self.query.cohort.groups)

        low_number: int = next(
            (
                item["threshold"] if item["threshold"] is not None else 10
                for item in results_modifier
                if item["id"] == "Low Number Suppression"
            ),
            10,
        )

        rounding: int = next(
            (
                item["nearest"] if item["nearest"] is not None else 10
                for item in results_modifier
                if item["id"] == "Rounding"
            ),
            10,
        )

        with self.db_client.engine.connect() as con:
            # this is used to store the query for each group, one entry per group
            all_groups_queries: list[Union[Select[Tuple[int]], CompoundSelect]] = []

            # iterate through all the groups specified in the query
            for current_group in self.query.cohort.groups:

                # captures all the person constraints for the group
                person_constraints_for_group: list[ColumnElement[bool]] = []
                # captures all the rule table queries for the group
                rule_table_queries: list[RuleTableQuery] = []

                # for each rule in a group
                for current_rule in current_group.rules:
                    # variables used to capture the relevant detail.
                    # "time" : "|1:TIME:M" in the payload means that
                    # if the | is on the left of the value it was less than 1 month
                    # if it was "1|:TIME:M" it would mean greater than one month
                    left_value_time: str | None = current_rule.left_value_time
                    right_value_time: str | None = current_rule.right_value_time
                    time_category: str | None = current_rule.time_category

                    # if the rule was not linked to a person variable
                    if current_rule.varcat != "Person":
                        # i.e. condition, observation, measurement or drug
                        # NOTE: Although the table is specified in the query, to cover for changes in vocabulary
                        # and for differences in RQuest OMOP and local OMOP, we now search all four main tables
                        # for the presence of the concept. This is computationally more expensive, but is more r
                        # reliable longer term.

                        # initial setting for the four tables
                        condition_query: Select[Tuple[int]] = select(
                            ConditionOccurrence.person_id
                        )
                        drug_query: Select[Tuple[int]] = select(DrugExposure.person_id)
                        measurement_query: Select[Tuple[int]] = select(
                            Measurement.person_id
                        )
                        observation_query: Select[Tuple[int]] = select(
                            Observation.person_id
                        )

                        """"
                        RELATIVE AGE SEARCH
                        """
                        # if there is an "Age" query added, this will require a join to the person table, to compare
                        # DOB with the data of event

                        if (
                            left_value_time is not None or right_value_time is not None
                        ) and time_category == "AGE":
                            condition_query, drug_query, measurement_query, observation_query = self._add_age_constraints(
                                left_value_time, right_value_time, condition_query, drug_query, measurement_query, observation_query
                            )

                        """"
                        STANDARD CONCEPT ID SEARCH
                        """
                        condition_query, drug_query, measurement_query, observation_query = self._add_standard_concept(
                            current_rule, condition_query, drug_query, measurement_query, observation_query
                        )

                        """"
                        SECONDARY MODIFIER
                        """
                        # secondary modifier hits another field and only on the condition_occurrence
                        # on the RQuest GUI this is a list that can be created. Assuming this is also an
                        # AND condition for at least one of the selected values to be present
                        condition_query = self._add_secondary_modifiers(current_rule, condition_query)

                        """"
                        VALUES AS NUMBER
                        """
                        measurement_query, observation_query = self._add_range_as_number(
                            current_rule, measurement_query, observation_query
                        )

                        """"
                        RELATIVE TIME SEARCH SECTION
                        """
                        # this section deals with a relative time constraint, such as "time" : "|1:TIME:M"
                        if (
                            left_value_time is not None
                            and right_value_time is not None
                            and (left_value_time != "" or right_value_time != "")
                            and time_category == "TIME"
                        ):
                            condition_query, drug_query, measurement_query, observation_query = self._add_relative_date(
                                left_value_time, right_value_time, condition_query, drug_query, measurement_query, observation_query
                            )

                        """"
                        PREPARING THE LISTS FOR LATER USE
                        """
                        # a switch between whether the criteria are inclusion or exclusion
                        inclusion_criteria: bool = current_rule.operator == "="

                        # Store the table queries for this rule to be used later in UNION
                        # Union all table queries for this rule
                        rule_union = union(measurement_query, observation_query, condition_query, drug_query)
                        rule_table_queries.append({
                            'union_query': rule_union,
                            'inclusion': inclusion_criteria
                        })

                    else:
                        """
                        PERSON TABLE RELATED RULES
                        """
                        person_constraints_for_group = self._add_person_constraints(
                            person_constraints_for_group, current_rule, concepts
                        )

                """
                NOTE: all rules done for a single group. Now to apply logic between the rules
                """
                # Build the group query using UNION approach
                group_query = self._construct_group_query(
                    current_group, 
                    person_constraints_for_group,
                    rule_table_queries
                )

                # Store the group query for later assembly
                all_groups_queries.append(group_query)
                logger.debug(f"Total groups stored: {len(all_groups_queries)}")

            """
            ALL GROUPS COMPLETED, NOW APPLY LOGIC BETWEEN GROUPS
            """
            # construct the query based on the OR/AND logic specified between groups using CTEs
            final_query = self._construct_final_query(all_groups_queries, rounding)

            if low_number > 0:
                final_query = final_query.having(
                    func.count() >= low_number
                )

            # here for debug, prints the SQL statement created
            logger.debug(
                str(
<<<<<<< HEAD
                    full_query_all_groups.compile(
                        dialect=self.db_client.engine.dialect,
=======
                    final_query.compile(
                        dialect=self.db_manager.engine.dialect,
>>>>>>> 5e61501c
                        compile_kwargs={"literal_binds": True},
                    )
                )
            )

            output = con.execute(final_query).fetchone()
            count = int(output[0]) if output is not None else 0

        return apply_filters(count, results_modifier)

    def _construct_final_query(
        self, 
        all_groups_queries: list[Union[Select[Tuple[int]], CompoundSelect]], 
        rounding: int
    ) -> Select[Tuple[int]]:
        """
        Construct the final query by applying OR/AND logic between groups using CTEs.
        
        Args:
            all_groups_queries: List of queries for each group
            rounding: Rounding factor for the final count
            
        Returns:
            The final query that counts the results with appropriate rounding
        """
        if self.query.cohort.groups_operator == "OR":
            # For OR logic between groups, use UNION with CTEs
            if all_groups_queries:
                # Create CTEs for all group queries
                group_ctes = []
                for i, query in enumerate(all_groups_queries):
                    cte_name = f"final_group_{i}"
                    cte = query.cte(name=cte_name)
                    group_ctes.append(cte)

                # Union all group CTEs by selecting from them
                group_union_queries = [select(cte) for cte in group_ctes]
                final_union = union(*group_union_queries)

                if rounding > 0:
                    full_query_all_groups = select(
                        func.round((func.count() / rounding), 0) * rounding
                    ).select_from(final_union.subquery())
                else:
                    full_query_all_groups = select(func.count()).select_from(final_union.subquery())
            else:
                # Fallback to empty query
                full_query_all_groups = select(func.count()).where(literal(False))
        else:
            # For AND logic between groups, use INTERSECT with CTEs
            if all_groups_queries:
                # Create CTEs for all group queries
                group_ctes = []
                for i, query in enumerate(all_groups_queries):
                    cte_name = f"final_group_{i}"
                    cte = query.cte(name=cte_name)
                    group_ctes.append(cte)

                # Use INTERSECT for AND logic between groups
                group_intersect_queries = [select(cte) for cte in group_ctes]
                final_intersect = intersect(*group_intersect_queries)

                if rounding > 0:
                    full_query_all_groups = select(
                        func.round((func.count() / rounding), 0) * rounding
                    ).select_from(final_intersect.subquery())
                else:
                    full_query_all_groups = select(func.count()).select_from(final_intersect.subquery())

            else:
                # Fallback to empty query
                full_query_all_groups = select(func.count()).where(literal(False))
                
        return full_query_all_groups

    def _construct_group_query(
        self, 
        current_group: Group, 
        person_constraints_for_group: list[ColumnElement[bool]],
        rule_table_queries: list[RuleTableQuery]
    ) -> Union[Select[Tuple[int]], CompoundSelect]:
        """
        Construct the query for a single group by processing inclusion/exclusion rules.
        
        Args:
            current_group: The group to construct a query for
            person_constraints_for_group: Person-level constraints for this group
            rule_table_queries: List of rule table queries for this group
            
        Returns:
            The constructed group query
        """
        # Build the group query using UNION approach
        group_queries: list[Union[Select[Tuple[int]], CompoundSelect]] = []
        exclusion_queries: list[Union[Select[Tuple[int]], CompoundSelect]] = []

        # Add person constraints as a separate query
        if person_constraints_for_group:
            person_query = select(Person.person_id).where(*person_constraints_for_group)
            group_queries.append(person_query)

        # Add table queries for each rule
        if rule_table_queries:
            logger.debug(f"Processing {len(rule_table_queries)} rule table queries")
            for i, rule_data in enumerate(rule_table_queries):
                union_query = rule_data['union_query']
                inclusion = rule_data['inclusion']
                logger.debug(f"Rule {i}: inclusion={inclusion}")

                if inclusion:
                    # For inclusion: add the union directly
                    group_queries.append(union_query)
                    logger.debug(f"Added inclusion query for rule {i}")
                else:
                    # For exclusion: store the union query to exclude people who match
                    exclusion_queries.append(union_query)
                    logger.debug(f"Added exclusion query for rule {i}")
        else:
            logger.debug("No rule table queries found")

        # Create the final group query (without CTEs at this level)
        if group_queries:
            if current_group.rules_operator == "AND":
                # For AND logic, use INTERSECT which is more efficient than joins
                group_query: Union[Select[Tuple[int]], CompoundSelect] = group_queries[0]
                for query in group_queries[1:]:
                    group_query = intersect(group_query, query)
            else:
                # For OR logic, use UNION
                group_query = union(*group_queries)
        else:
            # Start with all people if no inclusion queries
            group_query = select(Person.person_id)

        # Handle exclusion queries - remove people who match exclusion criteria
        if exclusion_queries:
            logger.debug(f"Processing {len(exclusion_queries)} exclusion queries")
            try:
                # Union all exclusion queries
                exclusion_union = union(*exclusion_queries)
                logger.debug("Exclusion union created successfully")

                # Exclude people who match any exclusion criteria
                group_query = select(Person.person_id).where(
                    ~Person.person_id.in_(select(exclusion_union.subquery()))
                )
                logger.debug("Exclusion queries processed successfully")
            except Exception as e:
                logger.error(f"Error processing exclusion queries: {e}")
                raise

        return group_query

    def _add_range_as_number(
        self, 
        current_rule: Rule, 
        measurement_query: Select[Tuple[int]], 
        observation_query: Select[Tuple[int]]
    ) -> tuple[Select[Tuple[int]], Select[Tuple[int]]]:
        if current_rule.min_value is not None and current_rule.max_value is not None:
            measurement_query = measurement_query.where(
                Measurement.value_as_number.between(
                    float(current_rule.min_value), float(current_rule.max_value)
                )
            )
            observation_query = observation_query.where(
                Observation.value_as_number.between(
                    float(current_rule.min_value), float(current_rule.max_value)
                )
            )

        return measurement_query, observation_query

    def _add_age_constraints(
        self, left_value_time: str | None, right_value_time: str | None,
        condition_query: Select[Tuple[int]], drug_query: Select[Tuple[int]],
        measurement_query: Select[Tuple[int]], observation_query: Select[Tuple[int]]
    ) -> tuple[Select[Tuple[int]], Select[Tuple[int]], Select[Tuple[int]], Select[Tuple[int]]]:
        """
        This function adds age constraints to the query.
        If the left value is empty it indicates a less than search.

        Args:
            left_value_time: The left value of the time constraint.
            right_value_time: The right value of the time constraint.

        Returns:
            None
        """
        if left_value_time is None or right_value_time is None:
            return condition_query, drug_query, measurement_query, observation_query

        if left_value_time == "":
            comparator = op.lt
            age_value = int(right_value_time)
        else:
            comparator = op.gt
            age_value = int(left_value_time)

        condition_query = self._apply_age_constraint_to_table(
            condition_query,
            ConditionOccurrence.person_id,
            ConditionOccurrence.condition_start_date,
            comparator,
            age_value,
        )
        drug_query = self._apply_age_constraint_to_table(
            drug_query,
            DrugExposure.person_id,
            DrugExposure.drug_exposure_start_date,
            comparator,
            age_value,
        )
        measurement_query = self._apply_age_constraint_to_table(
            measurement_query,
            Measurement.person_id,
            Measurement.measurement_date,
            comparator,
            age_value,
        )
        observation_query = self._apply_age_constraint_to_table(
            observation_query,
            Observation.person_id,
            Observation.observation_date,
            comparator,
            age_value,
        )

        return condition_query, drug_query, measurement_query, observation_query

<<<<<<< HEAD
        if left_value_time == "":
            self.condition = self.condition.where(
                self._get_year_difference(
                    self.db_client.engine,
                    ConditionOccurrence.condition_start_datetime,
                    Person.birth_datetime,
                )
                < int(right_value_time)
            )
            self.drug = self.drug.where(
                self._get_year_difference(
                    self.db_client.engine,
                    DrugExposure.drug_exposure_start_date,
                    Person.birth_datetime,
                )
                < int(right_value_time)
            )
            self.measurement = self.measurement.where(
                self._get_year_difference(
                    self.db_client.engine,
                    Measurement.measurement_date,
                    Person.birth_datetime,
                )
                < int(right_value_time)
            )
            self.observation = self.observation.where(
                self._get_year_difference(
                    self.db_client.engine,
                    Observation.observation_date,
                    Person.birth_datetime,
                )
                < int(right_value_time)
            )
        else:
            self.condition = self.condition.where(
                self._get_year_difference(
                    self.db_client.engine,
                    ConditionOccurrence.condition_start_date,
                    Person.birth_datetime,
                )
                > int(left_value_time)
            )
            self.drug = self.drug.where(
                self._get_year_difference(
                    self.db_client.engine,
                    DrugExposure.drug_exposure_start_date,
                    Person.birth_datetime,
                )
                > int(left_value_time)
            )
            self.measurement = self.measurement.where(
                self._get_year_difference(
                    self.db_client.engine,
                    Measurement.measurement_date,
                    Person.birth_datetime,
                )
                > int(left_value_time)
            )
            self.observation = self.observation.where(
                self._get_year_difference(
                    self.db_client.engine,
                    Observation.observation_date,
                    Person.birth_datetime,
                )
                > int(left_value_time)
            )
=======
    def _apply_age_constraint_to_table(
        self,
        table_query: Select[Tuple[int]],
        table_person_id: ClauseElement,
        table_date_column: ClauseElement,
        operator_func: Callable[[Any, Any], BinaryExpression[bool]],
        age_value: int,
    ) -> Select[Tuple[int]]:
        """
        Helper method to apply age constraints to a table query.

        Args:
            table_query: The table query to apply the age constraint to.
            table_person_id: The person_id column in the table.
            table_date_column: The date column in the table.
            operator_func: The operator function to use in the constraint.
            age_value: The age value to use in the constraint.

        Returns:
            The table query with the age constraint applied.
        """
        age_difference = self._get_year_difference(
            self.db_manager.engine, table_date_column, Person.year_of_birth
        )

        constraint = operator_func(age_difference, age_value)

        # Use proper join instead of cross-join
        return table_query.join(Person, Person.person_id == table_person_id).where(constraint)
>>>>>>> 5e61501c

    def _get_year_difference(
    self, engine: Engine, start_date: ClauseElement, year_of_birth: ClauseElement
) -> ColumnElement[int]:
        if engine.dialect.name in ("postgresql", "postgres"):
            result = func.date_part("year", start_date) - year_of_birth
            return result
        elif engine.dialect.name == "mssql":
            result = func.DATEPART(text("year"), start_date) - year_of_birth
            return result
        else:
            logger.error(f"Unsupported database dialect: {engine.dialect.name}")
            raise NotImplementedError(f"Unsupported database dialect: {engine.dialect.name}")

    def _add_relative_date(self, left_value_time: str, right_value_time: str,
        condition_query: Select[Tuple[int]], drug_query: Select[Tuple[int]],
        measurement_query: Select[Tuple[int]], observation_query: Select[Tuple[int]]
    ) -> tuple[Select[Tuple[int]], Select[Tuple[int]], Select[Tuple[int]], Select[Tuple[int]]]:
        time_value_supplied: str

        # have to toggle between left and right, given |1 means less than 1 and
        # 1| means greater than 1
        if left_value_time == "":
            time_value_supplied = right_value_time
        else:
            time_value_supplied = left_value_time
        # converting supplied time (in months) (stored as string) to int, and negating.
        time_to_use: int = int(time_value_supplied)
        time_to_use = time_to_use * -1

        # the relative date to search on, is the current date minus
        # the number of months supplied
        today_date: datetime = datetime.now()
        relative_date = today_date + relativedelta(months=time_to_use)

        # if the left value is blank, it means the original was |1 meaning
        # "I want to find this event that occurred less than a month ago"
        # therefore the logic is to search for a date that is after the date
        # that was a month ago.
        if left_value_time == "":
            measurement_query = measurement_query.where(
                Measurement.measurement_date >= relative_date
            )
            observation_query = observation_query.where(
                Observation.observation_date >= relative_date
            )
            condition_query = condition_query.where(
                ConditionOccurrence.condition_start_date >= relative_date
            )
            drug_query = drug_query.where(
                DrugExposure.drug_exposure_start_date >= relative_date
            )
        else:
            measurement_query = measurement_query.where(
                Measurement.measurement_date <= relative_date
            )
            observation_query = observation_query.where(
                Observation.observation_date <= relative_date
            )
            condition_query = condition_query.where(
                ConditionOccurrence.condition_start_date <= relative_date
            )
            drug_query = drug_query.where(
                DrugExposure.drug_exposure_start_date <= relative_date
            )

        return condition_query, drug_query, measurement_query, observation_query

    def _add_person_constraints(
        self,
        person_constraints_for_group: list[ColumnElement[bool]],
        current_rule: Rule,
        concepts: dict[str, str],
    ) -> list[ColumnElement[bool]]:
        concept_domain: str | None = concepts.get(current_rule.value)

        if current_rule.varname == "AGE":
            # AGE is a special case, as it is not a concept_id but a range.
            min_value = current_rule.min_value
            max_value = current_rule.max_value

            if min_value is None or max_value is None:
                return person_constraints_for_group

            age = self._get_year_difference(
<<<<<<< HEAD
                self.db_client.engine, func.current_timestamp(), Person.birth_datetime
=======
                self.db_manager.engine, func.current_timestamp(), Person.year_of_birth
>>>>>>> 5e61501c
            )
            person_constraints_for_group.append(age >= min_value)
            person_constraints_for_group.append(age <= max_value)

        if concept_domain == "Gender":
            if current_rule.operator == "=":
                person_constraints_for_group.append(
                    Person.gender_concept_id == int(current_rule.value)
                )
            else:
                person_constraints_for_group.append(
                    Person.gender_concept_id != int(current_rule.value)
                )

        elif concept_domain == "Race":
            if current_rule.operator == "=":
                person_constraints_for_group.append(
                    Person.race_concept_id == int(current_rule.value)
                )
            else:
                person_constraints_for_group.append(
                    Person.race_concept_id != int(current_rule.value)
                )

        elif concept_domain == "Ethnicity":
            if current_rule.operator == "=":
                person_constraints_for_group.append(
                    Person.ethnicity_concept_id == int(current_rule.value)
                )
            else:
                person_constraints_for_group.append(
                    Person.ethnicity_concept_id != int(current_rule.value)
                )

        return person_constraints_for_group

    def _add_secondary_modifiers(self, current_rule: Rule, condition_query: Select[Tuple[int]]) -> Select[Tuple[int]]:
        # Not sure where, but even when a secondary modifier is not supplied, an array
        # with a single entry is provided.
        secondary_modifier_list = []

        for typeAdd in current_rule.secondary_modifier or []:
            if typeAdd:
                secondary_modifier_list.append(
                    ConditionOccurrence.condition_type_concept_id == int(typeAdd)
                )

        if len(secondary_modifier_list) > 0:
            condition_query = condition_query.where(or_(*secondary_modifier_list))

        return condition_query

    def _add_standard_concept(self, current_rule: Rule, condition_query: Select[Tuple[int]], drug_query: Select[Tuple[int]], measurement_query: Select[Tuple[int]], observation_query: Select[Tuple[int]]) -> tuple[Select[Tuple[int]], Select[Tuple[int]], Select[Tuple[int]], Select[Tuple[int]]]:
        condition_query = condition_query.where(
            ConditionOccurrence.condition_concept_id == int(current_rule.value)
        )
        drug_query = drug_query.where(
            DrugExposure.drug_concept_id == int(current_rule.value)
        )
        measurement_query = measurement_query.where(
            Measurement.measurement_concept_id == int(current_rule.value)
        )
        observation_query = observation_query.where(
            Observation.observation_concept_id == int(current_rule.value)
        )

        return condition_query, drug_query, measurement_query, observation_query<|MERGE_RESOLUTION|>--- conflicted
+++ resolved
@@ -301,13 +301,8 @@
             # here for debug, prints the SQL statement created
             logger.debug(
                 str(
-<<<<<<< HEAD
-                    full_query_all_groups.compile(
+                    final_query.compile(
                         dialect=self.db_client.engine.dialect,
-=======
-                    final_query.compile(
-                        dialect=self.db_manager.engine.dialect,
->>>>>>> 5e61501c
                         compile_kwargs={"literal_binds": True},
                     )
                 )
@@ -538,74 +533,6 @@
 
         return condition_query, drug_query, measurement_query, observation_query
 
-<<<<<<< HEAD
-        if left_value_time == "":
-            self.condition = self.condition.where(
-                self._get_year_difference(
-                    self.db_client.engine,
-                    ConditionOccurrence.condition_start_datetime,
-                    Person.birth_datetime,
-                )
-                < int(right_value_time)
-            )
-            self.drug = self.drug.where(
-                self._get_year_difference(
-                    self.db_client.engine,
-                    DrugExposure.drug_exposure_start_date,
-                    Person.birth_datetime,
-                )
-                < int(right_value_time)
-            )
-            self.measurement = self.measurement.where(
-                self._get_year_difference(
-                    self.db_client.engine,
-                    Measurement.measurement_date,
-                    Person.birth_datetime,
-                )
-                < int(right_value_time)
-            )
-            self.observation = self.observation.where(
-                self._get_year_difference(
-                    self.db_client.engine,
-                    Observation.observation_date,
-                    Person.birth_datetime,
-                )
-                < int(right_value_time)
-            )
-        else:
-            self.condition = self.condition.where(
-                self._get_year_difference(
-                    self.db_client.engine,
-                    ConditionOccurrence.condition_start_date,
-                    Person.birth_datetime,
-                )
-                > int(left_value_time)
-            )
-            self.drug = self.drug.where(
-                self._get_year_difference(
-                    self.db_client.engine,
-                    DrugExposure.drug_exposure_start_date,
-                    Person.birth_datetime,
-                )
-                > int(left_value_time)
-            )
-            self.measurement = self.measurement.where(
-                self._get_year_difference(
-                    self.db_client.engine,
-                    Measurement.measurement_date,
-                    Person.birth_datetime,
-                )
-                > int(left_value_time)
-            )
-            self.observation = self.observation.where(
-                self._get_year_difference(
-                    self.db_client.engine,
-                    Observation.observation_date,
-                    Person.birth_datetime,
-                )
-                > int(left_value_time)
-            )
-=======
     def _apply_age_constraint_to_table(
         self,
         table_query: Select[Tuple[int]],
@@ -628,14 +555,13 @@
             The table query with the age constraint applied.
         """
         age_difference = self._get_year_difference(
-            self.db_manager.engine, table_date_column, Person.year_of_birth
+            self.db_client.engine, table_date_column, Person.year_of_birth
         )
 
         constraint = operator_func(age_difference, age_value)
 
         # Use proper join instead of cross-join
         return table_query.join(Person, Person.person_id == table_person_id).where(constraint)
->>>>>>> 5e61501c
 
     def _get_year_difference(
     self, engine: Engine, start_date: ClauseElement, year_of_birth: ClauseElement
@@ -721,11 +647,7 @@
                 return person_constraints_for_group
 
             age = self._get_year_difference(
-<<<<<<< HEAD
-                self.db_client.engine, func.current_timestamp(), Person.birth_datetime
-=======
-                self.db_manager.engine, func.current_timestamp(), Person.year_of_birth
->>>>>>> 5e61501c
+                self.db_client.engine, func.current_timestamp(), Person.year_of_birth
             )
             person_constraints_for_group.append(age >= min_value)
             person_constraints_for_group.append(age <= max_value)
