--- conflicted
+++ resolved
@@ -18,12 +18,7 @@
     before_sleep_log,
     after_log,
 )
-<<<<<<< HEAD
 from hutch_bunny.core.rquest_models.distribution import DistributionQuery
-from sqlalchemy import select
-=======
-from hutch_bunny.core.rquest_dto.query import DistributionQuery
->>>>>>> 0e25a28e
 from hutch_bunny.core.solvers.availability_solver import ResultModifier
 
 
