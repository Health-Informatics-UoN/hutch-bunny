import base64
import os
import logging
from typing import Tuple
import pandas as pd
from sqlalchemy import (
    and_,
    select,
    func,
)
from hutch_bunny.core.db_manager import SyncDBManager
from hutch_bunny.core.entities import (
    Concept,
    ConditionOccurrence,
    Measurement,
    Observation,
    Person,
    DrugExposure,
    ProcedureOccurrence,
)
from hutch_bunny.core.rquest_dto.query import AvailabilityQuery, DistributionQuery
from hutch_bunny.core.rquest_dto.file import File
from hutch_bunny.core.rquest_dto.rule import Rule
from hutch_bunny.core.rquest_dto.result import RquestResult
from hutch_bunny.core.enums import DistributionQueryType
import hutch_bunny.core.settings as settings
from hutch_bunny.core.constants import DISTRIBUTION_TYPE_FILE_NAMES_MAP


# Class for availability queries
class AvailibilityQuerySolver:
    subqueries = list()
    omop_domain_to_omop_table_map = {
        "Condition": ConditionOccurrence,
        "Ethnicity": Person,
        "Drug": DrugExposure,
        "Gender": Person,
        "Race": Person,
        "Measurement": Measurement,
        "Observation": Observation,
        "Procedure": ProcedureOccurrence,
    }
    concept_time_column_map = {
        "Condition": ConditionOccurrence.condition_start_date,
        "Ethnicity": Person.birth_datetime,
        "Drug": DrugExposure.drug_exposure_start_date,
        "Gender": Person.birth_datetime,
        "Race": Person.birth_datetime,
        "Measurement": Measurement.measurement_date,
        "Observation": Observation.observation_date,
        "Procedure": ProcedureOccurrence.procedure_date,
    }
    numeric_rule_map = {
        "Measurement": Measurement.value_as_number,
        "Observation": Observation.value_as_number,
    }
    table_to_concept_col_map = {
        "Condition": ConditionOccurrence.condition_concept_id,
        "Ethnicity": Person.ethnicity_concept_id,
        "Drug": DrugExposure.drug_concept_id,
        "Gender": Person.gender_concept_id,
        "Race": Person.race_concept_id,
        "Measurement": Measurement.measurement_concept_id,
        "Observation": Observation.observation_concept_id,
        "Procedure": ProcedureOccurrence.procedure_concept_id,
    }

    def __init__(self, db_manager: SyncDBManager, query: AvailabilityQuery) -> None:
        self.db_manager = db_manager
        self.query = query

    """ Function that takes all the concept IDs in the cohort definition, looks them up in the OMOP database 
    to extract the concept_id and domain and place this within a dictionary for lookup during other query building 
    
    Although the query payload will tell you where the OMOP concept is from (based on the RQUEST OMOP version, this is
    a safer method as we know concepts can move between tables based on a vocab. 
    
    Therefore this helps to account for a difference between the Bunny vocab version and the RQUEST OMOP version.
    

    #TODO: this does not cover the scenario that is possible to occur where the local vocab model may say the concept 
    should be based in one table but it is actually present in another

    """

    def _find_concepts(self) -> dict:
        concept_ids = set()
        for group in self.query.cohort.groups:
            for rule in group.rules:
                concept_ids.add(int(rule.value))

        concept_query = (
            # order must be .concept_id, .domain_id
            select(Concept.concept_id, Concept.domain_id)
            .where(Concept.concept_id.in_(concept_ids))
            .distinct()
        )
        with self.db_manager.engine.connect() as con:
            concepts_df = pd.read_sql_query(
                concept_query, con=con
            )
        concept_dict = {
            str(concept_id): domain_id for concept_id, domain_id in concepts_df.values
        }
        return concept_dict

    """ Function for taking the JSON query from RQUEST and creating the required query to run against the OMOP database.
    
        RQUEST API spec can have multiple groups in each query, and then a condition between the groups. 
        
        Each group can have conditional logic AND/OR within the group
        
        Each concept can either be an inclusion or exclusion criteria. 
        
        Each concept can have an age set, so it is that this event with concept X occurred when 
        the person was between a certain age. - #TODO - not sure this is implemented here

        """

    def _solve_rules(self) -> None:

        # get the list of concepts to build the query constraints
        concepts = self._find_concepts()

        # This is related to the logic within a group. This is used in the subsequent for loop to determine how
        # the merge should be applied.
        merge_method = lambda x: "inner" if x == "AND" else "outer"

        with self.db_manager.engine.connect() as con:
            # iterate through all the groups specified in the query
            for group in self.query.cohort.groups:
                for rule_index, rule in enumerate(group.rules, start=0):

                    # this passes in the conceptID of but gets back the domain related to that concept.
                    concept_domain = concepts.get(rule.value)

                    query_table = self.omop_domain_to_omop_table_map.get(concept_domain)
                    omop_concept_column = self.table_to_concept_col_map.get(concept_domain)
                    numeric_rule_col = self.numeric_rule_map.get(concept_domain)

                    label_to_use = "person_id" if rule_index == 0 else f"person_id_{rule_index}"

                    if rule.min_value is not None and rule.max_value is not None:
                        # numeric rule
                        stmnt = (
                            select(query_table.person_id.label(label_to_use))
                            .where(
                                and_(
                                    omop_concept_column == int(rule.value),
                                    numeric_rule_col.between(
                                        rule.min_value, rule.max_value
                                    ),
                                )
                            )
                            .distinct()
                        )
                    else:
                        stmnt=self.build_statement(query_table, omop_concept_column, rule, label_to_use)

                    if rule_index>0: #then we merge

                        rule_df = pd.read_sql_query(
                            sql=stmnt, con=con
                        )
                        main_df = main_df.merge(
                            right=rule_df,
                            how=merge_method(group.rules_operator),
                            left_on="person_id",
                            right_on=f"person_id_{rule_index}",
                        )
                    else: #then we load the first one
                        main_df = pd.read_sql_query(
                            sql=stmnt, con=con
                        )

                # subqueries therefore contain the results for each group within the cohort definition.
                self.subqueries.append(main_df)

    def build_statement(self, query_table, query_column, rule: Rule, label: str) -> select:
        return (
            select(query_table.person_id.label(label))
            .where(query_column == int(rule.value))
            .distinct()
        ) if rule.operator == "=" else (
            select(query_table.person_id.label(label))
            .where(query_column != int(rule.value))
            .distinct()
        )


    """ 
    This is the start of the process that begins to run the queries. 
    (1) call solve_rules that takes each group and adds those results to the sub_queries list 
    (2) this function then iterates through the list of groups to resolve the logic (AND/OR) between groups
    """

    def solve_query(self) -> int:
        # resolve within the group
        self._solve_rules()

        merge_method = lambda x: "inner" if x == "AND" else "outer"

        # seed the dataframe with the first
        group0_df = self.subqueries[0]
        group0_df.rename({"person_id": "person_id_0"}, inplace=True, axis=1)

        # for the next, rename columns to give a unique key, then merge based on the merge_method value
        for i, df in enumerate(self.subqueries[1:], start=1):
            df.rename({"person_id": f"person_id_{i}"}, inplace=True, axis=1)
            group0_df = group0_df.merge(
                right=df,
                how=merge_method(self.query.cohort.groups_operator),
                left_on="person_id_0",
                right_on=f"person_id_{i}",
            )
        self.subqueries.clear()
        return group0_df.shape[0]  # the number of rows


class BaseDistributionQuerySolver:
    def solve_query(self) -> Tuple[str, int]:
        raise NotImplementedError


# class for distribution queries
class CodeDistributionQuerySolver(BaseDistributionQuerySolver):
    # todo - can the following be placed somewhere once as its repeated for all classes handling queries
    allowed_domains_map = {
        "Condition": ConditionOccurrence,
        "Ethnicity": Person,
        "Drug": DrugExposure,
        "Gender": Person,
        "Race": Person,
        "Measurement": Measurement,
        "Observation": Observation,
        "Procedure": ProcedureOccurrence,
    }
    domain_concept_id_map = {
        "Condition": ConditionOccurrence.condition_concept_id,
        "Ethnicity": Person.ethnicity_concept_id,
        "Drug": DrugExposure.drug_concept_id,
        "Gender": Person.gender_concept_id,
        "Race": Person.race_concept_id,
        "Measurement": Measurement.measurement_concept_id,
        "Observation": Observation.observation_concept_id,
        "Procedure": ProcedureOccurrence.procedure_concept_id,
    }

    # this one is unique for this resolver
    output_cols = [
        "BIOBANK",
        "CODE",
        "COUNT",
        "DESCRIPTION",
        "MIN",
        "Q1",
        "MEDIAN",
        "MEAN",
        "Q3",
        "MAX",
        "ALTERNATIVES",
        "DATASET",
        "OMOP",
        "OMOP_DESCR",
        "CATEGORY",
    ]

    def __init__(self, db_manager: SyncDBManager, query: DistributionQuery) -> None:
        self.db_manager = db_manager
        self.query = query

    def solve_query(self) -> Tuple[str, int]:
        """Build table of distribution query and return as a TAB separated string
        along with the number of rows.

        Returns:
            Tuple[str, int]: The table as a string and the number of rows.
        """
        # Prepare the empty results data frame
        df = pd.DataFrame(columns=self.output_cols)

        # Get the counts for each concept ID
        counts = list()
        concepts = list()
        categories = list()
        biobanks = list()
        omop_desc = list()

        with self.db_manager.engine.connect() as con:
            for domain_id in self.allowed_domains_map:
                # get the right table and column based on the domain
                table = self.allowed_domains_map[domain_id]
                concept_col = self.domain_concept_id_map[domain_id]

                # gets a list of all concepts within this given table and their respective counts
                stmnt = (
                    select(
                        func.count(table.person_id),
                        Concept.concept_id,
                        Concept.concept_name,
                    )
                    .join(Concept, concept_col == Concept.concept_id)
                    .group_by(Concept.concept_id, Concept.concept_name)
                )
                res = pd.read_sql(stmnt, con)
                counts.extend(res.iloc[:, 0])
                concepts.extend(res.iloc[:, 1])
                omop_desc.extend(res.iloc[:, 2])
                # add the same category and collection if, for the number of results received
                categories.extend([domain_id] * len(res))
                biobanks.extend([self.query.collection] * len(res))

        df["COUNT"] = counts
        df["OMOP"] = concepts
        df["CATEGORY"] = categories
        df["CODE"] = df["OMOP"].apply(lambda x: f"OMOP:{x}")
        df["BIOBANK"] = biobanks
        df["OMOP_DESCR"] = omop_desc

        # replace NaN values with empty string
        df = df.fillna("")
        # Convert df to tab separated string
        results = list(["\t".join(df.columns)])
        for _, row in df.iterrows():
            results.append("\t".join([str(r) for r in row.values]))

        return os.linesep.join(results), len(df)

<<<<<<< HEAD
#todo - i *think* the only difference between this one and generic is that the allowed_domain list is different. Could we not just have the one class and functions that have this passed in?
=======

# todo - i *think* the only diference between this one and generic is that the allowed_domain list is different. Could we not just have the one class and functions that have this passed in?
>>>>>>> d9df7029
class DemographicsDistributionQuerySolver(BaseDistributionQuerySolver):
    allowed_domains_map = {
        "Gender": Person,
    }
    domain_concept_id_map = {
        "Gender": Person.gender_concept_id,
    }
    output_cols = [
        "BIOBANK",
        "CODE",
        "DESCRIPTION",
        "COUNT",
        "MIN",
        "Q1",
        "MEDIAN",
        "MEAN",
        "Q3",
        "MAX",
        "ALTERNATIVES",
        "DATASET",
        "OMOP",
        "OMOP_DESCR",
        "CATEGORY",
    ]

    def __init__(self, db_manager: SyncDBManager, query: DistributionQuery) -> None:
        self.db_manager = db_manager
        self.query = query

    def solve_query(self) -> Tuple[str, int]:
        """Build table of distribution query and return as a TAB separated string
        along with the number of rows.

        Returns:
            Tuple[str, int]: The table as a string and the number of rows.
        """
        # Prepare the empty results data frame
        df = pd.DataFrame(columns=self.output_cols)

        # Get the counts for each concept ID
        counts = list()
        concepts = list()
        categories = list()
        biobanks = list()
        datasets = list()
        codes = list()
        descriptions = list()
        alternatives = list()
        for k in self.allowed_domains_map:
            table = self.allowed_domains_map[k]
            concept_col = self.domain_concept_id_map[k]

            # People count statement
            stmnt = select(func.count(table.person_id), concept_col).group_by(
                concept_col
            )

            # Concept description statement
            concept_query = select(Concept.concept_id, Concept.concept_name).where(
                Concept.concept_id.in_(concepts)
            )

            # Get the data
            with self.db_manager.engine.connect() as con:
                res = pd.read_sql(stmnt, con)
                concepts_df = pd.read_sql_query(
                    concept_query, con=con
                )
            combined = res.merge(
                concepts_df,
                left_on=concept_col.name,
                right_on=Concept.concept_id.name,
                how="left",
            )

            # Compile the data
            counts.append(res.iloc[:, 0].sum())
            concepts.extend(res.iloc[:, 1])
            categories.append("DEMOGRAPHICS")
            biobanks.append(self.query.collection)
            datasets.append(table.__tablename__)
            descriptions.append(k)
            codes.append(k.upper())

            alternative = "^"
            for _, row in combined.iterrows():
                alternative += f"{row[Concept.concept_name.name]}|{row.iloc[0]}^"
            alternatives.append(alternative)

        # Fill out the results table
        df["COUNT"] = counts
        df["CATEGORY"] = categories
        df["CODE"] = codes
        df["BIOBANK"] = biobanks
        df["DATASET"] = datasets
        df["DESCRIPTION"] = descriptions
        df["ALTERNATIVES"] = alternatives

        # Convert df to tab separated string
        results = list(["\t".join(df.columns)])
        for _, row in df.iterrows():
            results.append("\t".join([str(r) for r in row.values]))

        return os.linesep.join(results), len(df)


def solve_availability(
    db_manager: SyncDBManager, query: AvailabilityQuery
) -> RquestResult:
    """Solve RQuest availability queries.

    Args:
        db_manager (SyncDBManager): The database manager
        query (AvailabilityQuery): The availability query object

    Returns:
        RquestResult: Result object for the query
    """
    logger = logging.getLogger(settings.LOGGER_NAME)
    solver = AvailibilityQuerySolver(db_manager, query)
    try:
        count_ = solver.solve_query()
        result = RquestResult(
            status="ok", count=count_, collection_id=query.collection, uuid=query.uuid
        )
        logger.info("Solved availability query")
    except Exception as e:
        logger.error(str(e))
        result = RquestResult(
            status="error", count=0, collection_id=query.collection, uuid=query.uuid
        )

    return result


def _get_distribution_solver(
    db_manager: SyncDBManager, query: DistributionQuery
) -> BaseDistributionQuerySolver:
    """Return a distribution query solver depending on the query.
    If `query.code` is "GENERIC", return a `CodeDistributionQuerySolver`.
    If `query.code` is "DEMOGRAPHICS", return a `DemographicsDistributionQuerySolver`.

    Args:
        db_manager (SyncDBManager): The database manager.
        query (DistributionQuery): The distribution query to solve.

    Returns:
        BaseDistributionQuerySolver: The solver for the distribution query type.
    """
    if query.code == DistributionQueryType.GENERIC:
        return CodeDistributionQuerySolver(db_manager, query)
    if query.code == DistributionQueryType.DEMOGRAPHICS:
        return DemographicsDistributionQuerySolver(db_manager, query)


def solve_distribution(
    db_manager: SyncDBManager, query: DistributionQuery
) -> RquestResult:
    """Solve RQuest distribution queries.

    Args:
        db_manager (SyncDBManager): The database manager
        query (DistributionQuery): The distribution query object

    Returns:
        DistributionResult: Result object for the query
    """
    logger = logging.getLogger(settings.LOGGER_NAME)
    solver = _get_distribution_solver(db_manager, query)
    try:
        res, count = solver.solve_query()
        # Convert file data to base64
        res_b64_bytes = base64.b64encode(res.encode("utf-8"))  # bytes
        size = len(res_b64_bytes) / 1000  # length of file data in KB
        res_b64 = res_b64_bytes.decode("utf-8")  # convert back to string, now base64

        result_file = File(
            data=res_b64,
            description="Result of code.distribution anaylsis",
            name=DISTRIBUTION_TYPE_FILE_NAMES_MAP.get(query.code, ""),
            sensitive=True,
            reference="",
            size=size,
            type_="BCOS",
        )
        result = RquestResult(
            uuid=query.uuid,
            status="ok",
            count=count,
            datasets_count=1,
            files=[result_file],
            collection_id=query.collection,
        )
    except Exception as e:
        logger.error(str(e))
        result = RquestResult(
            uuid=query.uuid,
            status="error",
            count=0,
            datasets_count=0,
            files=[],
            collection_id=query.collection,
        )

    return result<|MERGE_RESOLUTION|>--- conflicted
+++ resolved
@@ -69,7 +69,7 @@
         self.db_manager = db_manager
         self.query = query
 
-    """ Function that takes all the concept IDs in the cohort definition, looks them up in the OMOP database 
+    """ Function that takes all the concept IDs in the cohort defintion, looks them up in the OMOP database 
     to extract the concept_id and domain and place this within a dictionary for lookup during other query building 
     
     Although the query payload will tell you where the OMOP concept is from (based on the RQUEST OMOP version, this is
@@ -326,12 +326,8 @@
 
         return os.linesep.join(results), len(df)
 
-<<<<<<< HEAD
-#todo - i *think* the only difference between this one and generic is that the allowed_domain list is different. Could we not just have the one class and functions that have this passed in?
-=======
 
 # todo - i *think* the only diference between this one and generic is that the allowed_domain list is different. Could we not just have the one class and functions that have this passed in?
->>>>>>> d9df7029
 class DemographicsDistributionQuerySolver(BaseDistributionQuerySolver):
     allowed_domains_map = {
         "Gender": Person,
