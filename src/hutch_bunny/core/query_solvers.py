--- conflicted
+++ resolved
@@ -124,76 +124,9 @@
         # This is related to the logic within a group. This is used in the subsequent for loop to determine how
         # the merge should be applied.
         merge_method = lambda x: "inner" if x == "AND" else "outer"
-<<<<<<< HEAD
-
-        # iterate through all the groups specified in the query
-        for group in self.query.cohort.groups:
-
-            # todo - refactor variable name concept as this is misleading. It is not the concept but actually the domain of the concept
-            # this passes in the conceptID of but gets back the domain related to that concept.
-            concept = concepts.get(group.rules[0].value)
-
-            concept_table = self.concept_table_map.get(concept)
-            boolean_rule_col = self.boolean_rule_map.get(concept)
-            numeric_rule_col = self.numeric_rule_map.get(concept)
-
-            # within the query, if a range was specified, which is currently
-            if (
-                group.rules[0].min_value is not None
-                and group.rules[0].max_value is not None
-            ):
-                stmnt = (
-                    select(concept_table.person_id)
-                    .where(
-                        and_(
-                            boolean_rule_col == int(group.rules[0].value),
-                            numeric_rule_col.between(
-                                group.rules[0].min_value, group.rules[0].max_value
-                            ),
-                        )
-                    )
-                    .distinct()
-                )
-                main_df = pd.read_sql_query(
-                    sql=stmnt, con=self.db_manager.engine.connect()
-                )
-
-            # the next two ifs are basically switching between equals and not equals. These could be merged with a simple
-            # switch for the operator.
-
-            elif group.rules[0].operator == "=":
-                stmnt = (
-                    select(concept_table.person_id)
-                    .where(boolean_rule_col == int(group.rules[0].value))
-                    .distinct()
-                )
-                main_df = pd.read_sql_query(
-                    sql=stmnt, con=self.db_manager.engine.connect()
-                )
-            elif group.rules[0].operator == "!=":
-                stmnt = (
-                    select(concept_table.person_id)
-                    .where(boolean_rule_col != int(group.rules[0].value))
-                    .distinct()
-                )
-                main_df = pd.read_sql_query(
-                    sql=stmnt, con=self.db_manager.engine.connect()
-                )
-
-            """
-            Now that the main_df dataframe has been populated, the subsequent queries are created and merged into 
-            main_df dataframe. That is why above the first concept is hard coded as accessing index 0 and why the for 
-            loop below if start at index 1. The queries are almost identical to the above, exact same logic but 
-            in order to facilitate the merging, a label is created on person id, so that the newly created data frame 
-            can be merged with main_df via unique keys. 
-            """
-
-            for i, rule in enumerate(group.rules[1:], start=1):
-=======
         with self.db_manager.engine.connect() as con:
             # iterate through all the groups specified in the query
             for group in self.query.cohort.groups:
->>>>>>> d9238c99
 
                 # todo - refactor variable name concept as this is misleading. It is not the concept but actually the domain of the concept
                 # this passes in the conceptID of but gets back the domain related to that concept.
@@ -420,31 +353,31 @@
         biobanks = list()
         omop_desc = list()
 
-<<<<<<< HEAD
-        for domain_id in self.allowed_domains_map:
-            # get the right table and column based on the domain
-            table = self.allowed_domains_map[domain_id]
-            concept_col = self.domain_concept_id_map[domain_id]
-
-            # gets a list of all concepts within this given table and their respective counts
-            stmnt = (
-                select(
-                    func.count(table.person_id),
-                    Concept.concept_id,
-                    Concept.concept_name,
+        with self.db_manager.engine.connect() as con:
+            for domain_id in self.allowed_domains_map:
+                # get the right table and column based on the domain
+                table = self.allowed_domains_map[domain_id]
+                concept_col = self.domain_concept_id_map[domain_id]
+
+                # gets a list of all concepts within this given table and their respective counts
+                stmnt = (
+                    select(
+                        func.count(table.person_id),
+                        Concept.concept_id,
+                        Concept.concept_name,
+                    )
+                    .join(Concept, concept_col == Concept.concept_id)
+                    .group_by(Concept.concept_id, Concept.concept_name)
                 )
-                .join(Concept, concept_col == Concept.concept_id)
-                .group_by(Concept.concept_id, Concept.concept_name)
-            )
-
-            res = pd.read_sql(stmnt, self.db_manager.engine.connect())
-
-            counts.extend(res.iloc[:, 0])
-            concepts.extend(res.iloc[:, 1])
-            omop_desc.extend(res.iloc[:, 2])
-            # add the same category and collection if, for the number of results received
-            categories.extend([domain_id] * len(res))
-            biobanks.extend([self.query.collection] * len(res))
+                print(stmnt)
+                res = pd.read_sql(stmnt, con)
+                print(res)
+                counts.extend(res.iloc[:, 0])
+                concepts.extend(res.iloc[:, 1])
+                omop_desc.extend(res.iloc[:, 2])
+                # add the same category and collection if, for the number of results received
+                categories.extend([domain_id] * len(res))
+                biobanks.extend([self.query.collection] * len(res))
 
         df["COUNT"] = counts
         df["OMOP"] = concepts
@@ -459,50 +392,6 @@
         results = list(["\t".join(df.columns)])
         for _, row in df.iterrows():
             results.append("\t".join([str(r) for r in row.values]))
-=======
-        with self.db_manager.engine.connect() as con:
-            #todo - rename k, as this is a domain id that is being used
-            for k in self.allowed_domains_map:
-
-                # get the right table and column based on the domain
-                table = self.allowed_domains_map[k]
-                concept_col = self.domain_concept_id_map[k]
-
-                # gets a list of all concepts within this given table and their respective counts
-                stmnt = select(func.count(table.person_id), concept_col).group_by(
-                    concept_col
-                )
-                res = pd.read_sql(stmnt, con)
-                counts.extend(res.iloc[:, 0])
-                concepts.extend(res.iloc[:, 1])
-
-                # add the same category and collection if, for the number of results received
-                categories.extend([k] * len(res))
-                biobanks.extend([self.query.collection] * len(res))
-
-            df["COUNT"] = counts
-            df["OMOP"] = concepts
-            df["CATEGORY"] = categories
-            df["CODE"] = df["OMOP"].apply(lambda x: f"OMOP:{x}")
-            df["BIOBANK"] = biobanks
-
-            # Get descriptions
-            #todo - not sure why this can be included in the SQL output above, it would need a join to the concept table
-            concept_query = select(Concept.concept_id, Concept.concept_name).where(
-                Concept.concept_id.in_(concepts)
-            )
-            concepts_df = pd.read_sql_query(
-                concept_query, con=con
-            )
-            for _, row in concepts_df.iterrows():
-                df.loc[df["OMOP"] == row["concept_id"], "OMOP_DESCR"] = row["concept_name"]
-            # replace NaN values with empty string
-            df = df.fillna('')
-            # Convert df to tab separated string
-            results = list(["\t".join(df.columns)])
-            for _, row in df.iterrows():
-                results.append("\t".join([str(r) for r in row.values]))
->>>>>>> d9238c99
 
         return os.linesep.join(results), len(df)
 
