--- conflicted
+++ resolved
@@ -89,7 +89,6 @@
     DATASOURCE_DUCKDB_MEMORY_LIMIT: str = Field(
         description="The memory limit for DuckDB (e.g. '1000mb', '2gb')", default="1000mb"
     )
-<<<<<<< HEAD
     OTEL_ENABLED: bool = Field(
         description="Boolean indicating whether or not telemetry data is exported via opentelemetry to the observability backend(s).", 
         default=False,
@@ -101,10 +100,9 @@
     OTEL_EXPORTER_OTLP_ENDPOINT: str = Field(
         description="Opentelemetry collector endpoint required for sending data.", 
         default="http://otel-collector:4317"
-=======
+    )
     DATASOURCE_DUCKDB_TEMP_DIRECTORY: str = Field(
         description="The temporary directory for DuckDB - used as a swap fir larger-than-memory processing.", default="/tmp"
->>>>>>> 810c2b48
     )
 
     def safe_model_dump(self) -> dict[str, object]:
