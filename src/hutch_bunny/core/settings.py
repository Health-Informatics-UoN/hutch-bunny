--- conflicted
+++ resolved
@@ -1,7 +1,6 @@
 import logging
 from os import environ
 from dotenv import load_dotenv
-from importlib.metadata import version
 
 load_dotenv()
 
@@ -24,13 +23,7 @@
 
 # Logging configuration
 LOGGER_NAME = "hutch"
-<<<<<<< HEAD
-LOGGER_LEVEL = logging.getLevelNamesMapping().get(
-    environ.get("BUNNY_LOGGER_LEVEL"), "INFO"
-)
-=======
 LOGGER_LEVEL = logging.getLevelNamesMapping().get(environ.get("BUNNY_LOGGER_LEVEL") or "INFO", "INFO")
->>>>>>> 0f671276
 BACKUP_LOGGER_NAME = "backup"
 MSG_FORMAT = "%(levelname)s - %(asctime)s - %(message)s"
 DATE_FORMAT = "%d-%b-%y %H:%M:%S"
@@ -56,19 +49,14 @@
 
 COLLECTION_ID = environ.get("COLLECTION_ID")
 
-<<<<<<< HEAD
-=======
 try:
     BUNNY_VERSION = version("hutch_bunny")
 except Exception:
     BUNNY_VERSION = "unknown"
->>>>>>> 0f671276
 
 def log_settings():
-    from hutch_bunny.core.logger import (
-        logger,
-    )  # This is here to prevent a circular import
-
+    from hutch_bunny.core.logger import logger #This is here to prevent a circular import
+ 
     logger.debug("Running with settings:")
     logger.debug(f"  BUNNY VERSION: {BUNNY_VERSION}")
     logger.debug(f"  DATASOURCE_USE_TRINO: {DATASOURCE_USE_TRINO}")
@@ -83,9 +71,7 @@
     logger.debug(f"  TASK_API_USERNAME: {TASK_API_USERNAME}")
     logger.debug(f"  TASK_API_PASSWORD: {TASK_API_PASSWORD}")
     logger.debug(f"  TASK_API_TYPE: {TASK_API_TYPE}")
-    logger.debug(
-        f"  LOW_NUMBER_SUPPRESSION_THRESHOLD: {LOW_NUMBER_SUPPRESSION_THRESHOLD}"
-    )
+    logger.debug(f"  LOW_NUMBER_SUPPRESSION_THRESHOLD: {LOW_NUMBER_SUPPRESSION_THRESHOLD}")
     logger.debug(f"  ROUNDING_TARGET: {ROUNDING_TARGET}")
     logger.debug(f"  POLLING_INTERVAL_DEFAULT: {POLLING_INTERVAL_DEFAULT}")
     logger.debug(f"  POLLING_INTERVAL: {POLLING_INTERVAL}")
