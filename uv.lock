version = 1
revision = 2
requires-python = ">=3.13"

[[package]]
name = "annotated-types"
version = "0.7.0"
source = { registry = "https://pypi.org/simple" }
sdist = { url = "https://files.pythonhosted.org/packages/ee/67/531ea369ba64dcff5ec9c3402f9f51bf748cec26dde048a2f973a4eea7f5/annotated_types-0.7.0.tar.gz", hash = "sha256:aff07c09a53a08bc8cfccb9c85b05f1aa9a2a6f23728d790723543408344ce89", size = 16081, upload-time = "2024-05-20T21:33:25.928Z" }
wheels = [
    { url = "https://files.pythonhosted.org/packages/78/b6/6307fbef88d9b5ee7421e68d78a9f162e0da4900bc5f5793f6d3d0e34fb8/annotated_types-0.7.0-py3-none-any.whl", hash = "sha256:1f02e8b43a8fbbc3f3e0d4f0f4bfc8131bcb4eebe8849b8e5c773f3a1c582a53", size = 13643, upload-time = "2024-05-20T21:33:24.1Z" },
]

[[package]]
name = "certifi"
version = "2024.12.14"
source = { registry = "https://pypi.org/simple" }
sdist = { url = "https://files.pythonhosted.org/packages/0f/bd/1d41ee578ce09523c81a15426705dd20969f5abf006d1afe8aeff0dd776a/certifi-2024.12.14.tar.gz", hash = "sha256:b650d30f370c2b724812bee08008be0c4163b163ddaec3f2546c1caf65f191db", size = 166010, upload-time = "2024-12-14T13:52:38.02Z" }
wheels = [
    { url = "https://files.pythonhosted.org/packages/a5/32/8f6669fc4798494966bf446c8c4a162e0b5d893dff088afddf76414f70e1/certifi-2024.12.14-py3-none-any.whl", hash = "sha256:1275f7a45be9464efc1173084eaa30f866fe2e47d389406136d332ed4967ec56", size = 164927, upload-time = "2024-12-14T13:52:36.114Z" },
]

[[package]]
name = "cfgv"
version = "3.4.0"
source = { registry = "https://pypi.org/simple" }
sdist = { url = "https://files.pythonhosted.org/packages/11/74/539e56497d9bd1d484fd863dd69cbbfa653cd2aa27abfe35653494d85e94/cfgv-3.4.0.tar.gz", hash = "sha256:e52591d4c5f5dead8e0f673fb16db7949d2cfb3f7da4582893288f0ded8fe560", size = 7114, upload-time = "2023-08-12T20:38:17.776Z" }
wheels = [
    { url = "https://files.pythonhosted.org/packages/c5/55/51844dd50c4fc7a33b653bfaba4c2456f06955289ca770a5dbd5fd267374/cfgv-3.4.0-py2.py3-none-any.whl", hash = "sha256:b7265b1f29fd3316bfcd2b330d63d024f2bfd8bcb8b0272f8e19a504856c48f9", size = 7249, upload-time = "2023-08-12T20:38:16.269Z" },
]

[[package]]
name = "charset-normalizer"
version = "3.4.1"
source = { registry = "https://pypi.org/simple" }
sdist = { url = "https://files.pythonhosted.org/packages/16/b0/572805e227f01586461c80e0fd25d65a2115599cc9dad142fee4b747c357/charset_normalizer-3.4.1.tar.gz", hash = "sha256:44251f18cd68a75b56585dd00dae26183e102cd5e0f9f1466e6df5da2ed64ea3", size = 123188, upload-time = "2024-12-24T18:12:35.43Z" }
wheels = [
    { url = "https://files.pythonhosted.org/packages/38/94/ce8e6f63d18049672c76d07d119304e1e2d7c6098f0841b51c666e9f44a0/charset_normalizer-3.4.1-cp313-cp313-macosx_10_13_universal2.whl", hash = "sha256:aabfa34badd18f1da5ec1bc2715cadc8dca465868a4e73a0173466b688f29dda", size = 195698, upload-time = "2024-12-24T18:11:05.834Z" },
    { url = "https://files.pythonhosted.org/packages/24/2e/dfdd9770664aae179a96561cc6952ff08f9a8cd09a908f259a9dfa063568/charset_normalizer-3.4.1-cp313-cp313-manylinux_2_17_aarch64.manylinux2014_aarch64.whl", hash = "sha256:22e14b5d70560b8dd51ec22863f370d1e595ac3d024cb8ad7d308b4cd95f8313", size = 140162, upload-time = "2024-12-24T18:11:07.064Z" },
    { url = "https://files.pythonhosted.org/packages/24/4e/f646b9093cff8fc86f2d60af2de4dc17c759de9d554f130b140ea4738ca6/charset_normalizer-3.4.1-cp313-cp313-manylinux_2_17_ppc64le.manylinux2014_ppc64le.whl", hash = "sha256:8436c508b408b82d87dc5f62496973a1805cd46727c34440b0d29d8a2f50a6c9", size = 150263, upload-time = "2024-12-24T18:11:08.374Z" },
    { url = "https://files.pythonhosted.org/packages/5e/67/2937f8d548c3ef6e2f9aab0f6e21001056f692d43282b165e7c56023e6dd/charset_normalizer-3.4.1-cp313-cp313-manylinux_2_17_s390x.manylinux2014_s390x.whl", hash = "sha256:2d074908e1aecee37a7635990b2c6d504cd4766c7bc9fc86d63f9c09af3fa11b", size = 142966, upload-time = "2024-12-24T18:11:09.831Z" },
    { url = "https://files.pythonhosted.org/packages/52/ed/b7f4f07de100bdb95c1756d3a4d17b90c1a3c53715c1a476f8738058e0fa/charset_normalizer-3.4.1-cp313-cp313-manylinux_2_17_x86_64.manylinux2014_x86_64.whl", hash = "sha256:955f8851919303c92343d2f66165294848d57e9bba6cf6e3625485a70a038d11", size = 144992, upload-time = "2024-12-24T18:11:12.03Z" },
    { url = "https://files.pythonhosted.org/packages/96/2c/d49710a6dbcd3776265f4c923bb73ebe83933dfbaa841c5da850fe0fd20b/charset_normalizer-3.4.1-cp313-cp313-manylinux_2_5_i686.manylinux1_i686.manylinux_2_17_i686.manylinux2014_i686.whl", hash = "sha256:44ecbf16649486d4aebafeaa7ec4c9fed8b88101f4dd612dcaf65d5e815f837f", size = 147162, upload-time = "2024-12-24T18:11:13.372Z" },
    { url = "https://files.pythonhosted.org/packages/b4/41/35ff1f9a6bd380303dea55e44c4933b4cc3c4850988927d4082ada230273/charset_normalizer-3.4.1-cp313-cp313-musllinux_1_2_aarch64.whl", hash = "sha256:0924e81d3d5e70f8126529951dac65c1010cdf117bb75eb02dd12339b57749dd", size = 140972, upload-time = "2024-12-24T18:11:14.628Z" },
    { url = "https://files.pythonhosted.org/packages/fb/43/c6a0b685fe6910d08ba971f62cd9c3e862a85770395ba5d9cad4fede33ab/charset_normalizer-3.4.1-cp313-cp313-musllinux_1_2_i686.whl", hash = "sha256:2967f74ad52c3b98de4c3b32e1a44e32975e008a9cd2a8cc8966d6a5218c5cb2", size = 149095, upload-time = "2024-12-24T18:11:17.672Z" },
    { url = "https://files.pythonhosted.org/packages/4c/ff/a9a504662452e2d2878512115638966e75633519ec11f25fca3d2049a94a/charset_normalizer-3.4.1-cp313-cp313-musllinux_1_2_ppc64le.whl", hash = "sha256:c75cb2a3e389853835e84a2d8fb2b81a10645b503eca9bcb98df6b5a43eb8886", size = 152668, upload-time = "2024-12-24T18:11:18.989Z" },
    { url = "https://files.pythonhosted.org/packages/6c/71/189996b6d9a4b932564701628af5cee6716733e9165af1d5e1b285c530ed/charset_normalizer-3.4.1-cp313-cp313-musllinux_1_2_s390x.whl", hash = "sha256:09b26ae6b1abf0d27570633b2b078a2a20419c99d66fb2823173d73f188ce601", size = 150073, upload-time = "2024-12-24T18:11:21.507Z" },
    { url = "https://files.pythonhosted.org/packages/e4/93/946a86ce20790e11312c87c75ba68d5f6ad2208cfb52b2d6a2c32840d922/charset_normalizer-3.4.1-cp313-cp313-musllinux_1_2_x86_64.whl", hash = "sha256:fa88b843d6e211393a37219e6a1c1df99d35e8fd90446f1118f4216e307e48cd", size = 145732, upload-time = "2024-12-24T18:11:22.774Z" },
    { url = "https://files.pythonhosted.org/packages/cd/e5/131d2fb1b0dddafc37be4f3a2fa79aa4c037368be9423061dccadfd90091/charset_normalizer-3.4.1-cp313-cp313-win32.whl", hash = "sha256:eb8178fe3dba6450a3e024e95ac49ed3400e506fd4e9e5c32d30adda88cbd407", size = 95391, upload-time = "2024-12-24T18:11:24.139Z" },
    { url = "https://files.pythonhosted.org/packages/27/f2/4f9a69cc7712b9b5ad8fdb87039fd89abba997ad5cbe690d1835d40405b0/charset_normalizer-3.4.1-cp313-cp313-win_amd64.whl", hash = "sha256:b1ac5992a838106edb89654e0aebfc24f5848ae2547d22c2c3f66454daa11971", size = 102702, upload-time = "2024-12-24T18:11:26.535Z" },
    { url = "https://files.pythonhosted.org/packages/0e/f6/65ecc6878a89bb1c23a086ea335ad4bf21a588990c3f535a227b9eea9108/charset_normalizer-3.4.1-py3-none-any.whl", hash = "sha256:d98b1668f06378c6dbefec3b92299716b931cd4e6061f3c875a71ced1780ab85", size = 49767, upload-time = "2024-12-24T18:12:32.852Z" },
]

[[package]]
name = "colorama"
version = "0.4.6"
source = { registry = "https://pypi.org/simple" }
sdist = { url = "https://files.pythonhosted.org/packages/d8/53/6f443c9a4a8358a93a6792e2acffb9d9d5cb0a5cfd8802644b7b1c9a02e4/colorama-0.4.6.tar.gz", hash = "sha256:08695f5cb7ed6e0531a20572697297273c47b8cae5a63ffc6d6ed5c201be6e44", size = 27697, upload-time = "2022-10-25T02:36:22.414Z" }
wheels = [
    { url = "https://files.pythonhosted.org/packages/d1/d6/3965ed04c63042e047cb6a3e6ed1a63a35087b6a609aa3a15ed8ac56c221/colorama-0.4.6-py2.py3-none-any.whl", hash = "sha256:4f1d9991f5acc0ca119f9d443620b77f9d6b33703e51011c16baf57afb285fc6", size = 25335, upload-time = "2022-10-25T02:36:20.889Z" },
]

[[package]]
name = "coverage"
version = "7.6.12"
source = { registry = "https://pypi.org/simple" }
sdist = { url = "https://files.pythonhosted.org/packages/0c/d6/2b53ab3ee99f2262e6f0b8369a43f6d66658eab45510331c0b3d5c8c4272/coverage-7.6.12.tar.gz", hash = "sha256:48cfc4641d95d34766ad41d9573cc0f22a48aa88d22657a1fe01dca0dbae4de2", size = 805941, upload-time = "2025-02-11T14:47:03.797Z" }
wheels = [
    { url = "https://files.pythonhosted.org/packages/76/89/1adf3e634753c0de3dad2f02aac1e73dba58bc5a3a914ac94a25b2ef418f/coverage-7.6.12-cp313-cp313-macosx_10_13_x86_64.whl", hash = "sha256:488c27b3db0ebee97a830e6b5a3ea930c4a6e2c07f27a5e67e1b3532e76b9ef1", size = 208673, upload-time = "2025-02-11T14:45:59.618Z" },
    { url = "https://files.pythonhosted.org/packages/ce/64/92a4e239d64d798535c5b45baac6b891c205a8a2e7c9cc8590ad386693dc/coverage-7.6.12-cp313-cp313-macosx_11_0_arm64.whl", hash = "sha256:5d1095bbee1851269f79fd8e0c9b5544e4c00c0c24965e66d8cba2eb5bb535fd", size = 208945, upload-time = "2025-02-11T14:46:01.869Z" },
    { url = "https://files.pythonhosted.org/packages/b4/d0/4596a3ef3bca20a94539c9b1e10fd250225d1dec57ea78b0867a1cf9742e/coverage-7.6.12-cp313-cp313-manylinux_2_17_aarch64.manylinux2014_aarch64.whl", hash = "sha256:0533adc29adf6a69c1baa88c3d7dbcaadcffa21afbed3ca7a225a440e4744bf9", size = 242484, upload-time = "2025-02-11T14:46:03.527Z" },
    { url = "https://files.pythonhosted.org/packages/1c/ef/6fd0d344695af6718a38d0861408af48a709327335486a7ad7e85936dc6e/coverage-7.6.12-cp313-cp313-manylinux_2_5_i686.manylinux1_i686.manylinux_2_17_i686.manylinux2014_i686.whl", hash = "sha256:53c56358d470fa507a2b6e67a68fd002364d23c83741dbc4c2e0680d80ca227e", size = 239525, upload-time = "2025-02-11T14:46:05.973Z" },
    { url = "https://files.pythonhosted.org/packages/0c/4b/373be2be7dd42f2bcd6964059fd8fa307d265a29d2b9bcf1d044bcc156ed/coverage-7.6.12-cp313-cp313-manylinux_2_5_x86_64.manylinux1_x86_64.manylinux_2_17_x86_64.manylinux2014_x86_64.whl", hash = "sha256:64cbb1a3027c79ca6310bf101014614f6e6e18c226474606cf725238cf5bc2d4", size = 241545, upload-time = "2025-02-11T14:46:07.79Z" },
    { url = "https://files.pythonhosted.org/packages/a6/7d/0e83cc2673a7790650851ee92f72a343827ecaaea07960587c8f442b5cd3/coverage-7.6.12-cp313-cp313-musllinux_1_2_aarch64.whl", hash = "sha256:79cac3390bfa9836bb795be377395f28410811c9066bc4eefd8015258a7578c6", size = 241179, upload-time = "2025-02-11T14:46:11.853Z" },
    { url = "https://files.pythonhosted.org/packages/ff/8c/566ea92ce2bb7627b0900124e24a99f9244b6c8c92d09ff9f7633eb7c3c8/coverage-7.6.12-cp313-cp313-musllinux_1_2_i686.whl", hash = "sha256:9b148068e881faa26d878ff63e79650e208e95cf1c22bd3f77c3ca7b1d9821a3", size = 239288, upload-time = "2025-02-11T14:46:13.411Z" },
    { url = "https://files.pythonhosted.org/packages/7d/e4/869a138e50b622f796782d642c15fb5f25a5870c6d0059a663667a201638/coverage-7.6.12-cp313-cp313-musllinux_1_2_x86_64.whl", hash = "sha256:8bec2ac5da793c2685ce5319ca9bcf4eee683b8a1679051f8e6ec04c4f2fd7dc", size = 241032, upload-time = "2025-02-11T14:46:15.005Z" },
    { url = "https://files.pythonhosted.org/packages/ae/28/a52ff5d62a9f9e9fe9c4f17759b98632edd3a3489fce70154c7d66054dd3/coverage-7.6.12-cp313-cp313-win32.whl", hash = "sha256:200e10beb6ddd7c3ded322a4186313d5ca9e63e33d8fab4faa67ef46d3460af3", size = 211315, upload-time = "2025-02-11T14:46:16.638Z" },
    { url = "https://files.pythonhosted.org/packages/bc/17/ab849b7429a639f9722fa5628364c28d675c7ff37ebc3268fe9840dda13c/coverage-7.6.12-cp313-cp313-win_amd64.whl", hash = "sha256:2b996819ced9f7dbb812c701485d58f261bef08f9b85304d41219b1496b591ef", size = 212099, upload-time = "2025-02-11T14:46:18.268Z" },
    { url = "https://files.pythonhosted.org/packages/d2/1c/b9965bf23e171d98505eb5eb4fb4d05c44efd256f2e0f19ad1ba8c3f54b0/coverage-7.6.12-cp313-cp313t-macosx_10_13_x86_64.whl", hash = "sha256:299cf973a7abff87a30609879c10df0b3bfc33d021e1adabc29138a48888841e", size = 209511, upload-time = "2025-02-11T14:46:20.768Z" },
    { url = "https://files.pythonhosted.org/packages/57/b3/119c201d3b692d5e17784fee876a9a78e1b3051327de2709392962877ca8/coverage-7.6.12-cp313-cp313t-macosx_11_0_arm64.whl", hash = "sha256:4b467a8c56974bf06e543e69ad803c6865249d7a5ccf6980457ed2bc50312703", size = 209729, upload-time = "2025-02-11T14:46:22.258Z" },
    { url = "https://files.pythonhosted.org/packages/52/4e/a7feb5a56b266304bc59f872ea07b728e14d5a64f1ad3a2cc01a3259c965/coverage-7.6.12-cp313-cp313t-manylinux_2_17_aarch64.manylinux2014_aarch64.whl", hash = "sha256:2458f275944db8129f95d91aee32c828a408481ecde3b30af31d552c2ce284a0", size = 253988, upload-time = "2025-02-11T14:46:23.999Z" },
    { url = "https://files.pythonhosted.org/packages/65/19/069fec4d6908d0dae98126aa7ad08ce5130a6decc8509da7740d36e8e8d2/coverage-7.6.12-cp313-cp313t-manylinux_2_5_i686.manylinux1_i686.manylinux_2_17_i686.manylinux2014_i686.whl", hash = "sha256:0a9d8be07fb0832636a0f72b80d2a652fe665e80e720301fb22b191c3434d924", size = 249697, upload-time = "2025-02-11T14:46:25.617Z" },
    { url = "https://files.pythonhosted.org/packages/1c/da/5b19f09ba39df7c55f77820736bf17bbe2416bbf5216a3100ac019e15839/coverage-7.6.12-cp313-cp313t-manylinux_2_5_x86_64.manylinux1_x86_64.manylinux_2_17_x86_64.manylinux2014_x86_64.whl", hash = "sha256:14d47376a4f445e9743f6c83291e60adb1b127607a3618e3185bbc8091f0467b", size = 252033, upload-time = "2025-02-11T14:46:28.069Z" },
    { url = "https://files.pythonhosted.org/packages/1e/89/4c2750df7f80a7872267f7c5fe497c69d45f688f7b3afe1297e52e33f791/coverage-7.6.12-cp313-cp313t-musllinux_1_2_aarch64.whl", hash = "sha256:b95574d06aa9d2bd6e5cc35a5bbe35696342c96760b69dc4287dbd5abd4ad51d", size = 251535, upload-time = "2025-02-11T14:46:29.818Z" },
    { url = "https://files.pythonhosted.org/packages/78/3b/6d3ae3c1cc05f1b0460c51e6f6dcf567598cbd7c6121e5ad06643974703c/coverage-7.6.12-cp313-cp313t-musllinux_1_2_i686.whl", hash = "sha256:ecea0c38c9079570163d663c0433a9af4094a60aafdca491c6a3d248c7432827", size = 249192, upload-time = "2025-02-11T14:46:31.563Z" },
    { url = "https://files.pythonhosted.org/packages/6e/8e/c14a79f535ce41af7d436bbad0d3d90c43d9e38ec409b4770c894031422e/coverage-7.6.12-cp313-cp313t-musllinux_1_2_x86_64.whl", hash = "sha256:2251fabcfee0a55a8578a9d29cecfee5f2de02f11530e7d5c5a05859aa85aee9", size = 250627, upload-time = "2025-02-11T14:46:33.145Z" },
    { url = "https://files.pythonhosted.org/packages/cb/79/b7cee656cfb17a7f2c1b9c3cee03dd5d8000ca299ad4038ba64b61a9b044/coverage-7.6.12-cp313-cp313t-win32.whl", hash = "sha256:eb5507795caabd9b2ae3f1adc95f67b1104971c22c624bb354232d65c4fc90b3", size = 212033, upload-time = "2025-02-11T14:46:35.79Z" },
    { url = "https://files.pythonhosted.org/packages/b6/c3/f7aaa3813f1fa9a4228175a7bd368199659d392897e184435a3b66408dd3/coverage-7.6.12-cp313-cp313t-win_amd64.whl", hash = "sha256:f60a297c3987c6c02ffb29effc70eadcbb412fe76947d394a1091a3615948e2f", size = 213240, upload-time = "2025-02-11T14:46:38.119Z" },
    { url = "https://files.pythonhosted.org/packages/fb/b2/f655700e1024dec98b10ebaafd0cedbc25e40e4abe62a3c8e2ceef4f8f0a/coverage-7.6.12-py3-none-any.whl", hash = "sha256:eb8668cfbc279a536c633137deeb9435d2962caec279c3f8cf8b91fff6ff8953", size = 200552, upload-time = "2025-02-11T14:47:01.999Z" },
]

[[package]]
name = "distlib"
version = "0.3.9"
source = { registry = "https://pypi.org/simple" }
sdist = { url = "https://files.pythonhosted.org/packages/0d/dd/1bec4c5ddb504ca60fc29472f3d27e8d4da1257a854e1d96742f15c1d02d/distlib-0.3.9.tar.gz", hash = "sha256:a60f20dea646b8a33f3e7772f74dc0b2d0772d2837ee1342a00645c81edf9403", size = 613923, upload-time = "2024-10-09T18:35:47.551Z" }
wheels = [
    { url = "https://files.pythonhosted.org/packages/91/a1/cf2472db20f7ce4a6be1253a81cfdf85ad9c7885ffbed7047fb72c24cf87/distlib-0.3.9-py2.py3-none-any.whl", hash = "sha256:47f8c22fd27c27e25a65601af709b38e4f0a45ea4fc2e710f65755fa8caaaf87", size = 468973, upload-time = "2024-10-09T18:35:44.272Z" },
]

[[package]]
name = "filelock"
version = "3.17.0"
source = { registry = "https://pypi.org/simple" }
sdist = { url = "https://files.pythonhosted.org/packages/dc/9c/0b15fb47b464e1b663b1acd1253a062aa5feecb07d4e597daea542ebd2b5/filelock-3.17.0.tar.gz", hash = "sha256:ee4e77401ef576ebb38cd7f13b9b28893194acc20a8e68e18730ba9c0e54660e", size = 18027, upload-time = "2025-01-21T20:04:49.099Z" }
wheels = [
    { url = "https://files.pythonhosted.org/packages/89/ec/00d68c4ddfedfe64159999e5f8a98fb8442729a63e2077eb9dcd89623d27/filelock-3.17.0-py3-none-any.whl", hash = "sha256:533dc2f7ba78dc2f0f531fc6c4940addf7b70a481e269a5a3b93be94ffbe8338", size = 16164, upload-time = "2025-01-21T20:04:47.734Z" },
]

[[package]]
name = "hutch-bunny"
<<<<<<< HEAD
version = "1.0.2"
=======
version = "1.0.3"
>>>>>>> 4a339823
source = { editable = "." }
dependencies = [
    { name = "numpy" },
    { name = "pandas" },
    { name = "psycopg", extra = ["binary"] },
    { name = "pydantic-settings" },
    { name = "pymssql" },
    { name = "python-dotenv" },
    { name = "requests" },
    { name = "sqlalchemy" },
    { name = "tenacity" },
    { name = "trino" },
]

[package.dev-dependencies]
dev = [
    { name = "coverage" },
    { name = "mypy" },
    { name = "pandas-stubs" },
    { name = "pre-commit" },
    { name = "pytest" },
    { name = "pytest-cov" },
    { name = "ruff" },
    { name = "types-python-dateutil" },
    { name = "types-requests" },
]

[package.metadata]
requires-dist = [
    { name = "numpy", specifier = ">=2.2.1" },
    { name = "pandas", specifier = ">=2.2.3" },
    { name = "psycopg", extras = ["binary"], specifier = ">=3.2.3" },
    { name = "pydantic-settings", specifier = ">=2.7.1" },
    { name = "pymssql", specifier = ">=2.3.2" },
    { name = "python-dotenv", specifier = ">=1.0.1" },
    { name = "requests", specifier = ">=2.32.3" },
    { name = "sqlalchemy", specifier = ">=2.0.36" },
    { name = "tenacity", specifier = ">=9.1.2" },
    { name = "trino", specifier = ">=0.331.0" },
]

[package.metadata.requires-dev]
dev = [
    { name = "coverage", specifier = ">=7.6.12" },
    { name = "mypy", specifier = ">=1.14.1" },
    { name = "pandas-stubs", specifier = ">=2.2.3.241126" },
    { name = "pre-commit", specifier = ">=4.1.0" },
    { name = "pytest", specifier = ">=8.3.4" },
    { name = "pytest-cov", specifier = ">=6.0.0" },
    { name = "ruff", specifier = ">=0.8.6" },
    { name = "types-python-dateutil", specifier = ">=2.9.0.20250516" },
    { name = "types-requests", specifier = ">=2.32.0.20241016" },
]

[[package]]
name = "identify"
version = "2.6.9"
source = { registry = "https://pypi.org/simple" }
sdist = { url = "https://files.pythonhosted.org/packages/9b/98/a71ab060daec766acc30fb47dfca219d03de34a70d616a79a38c6066c5bf/identify-2.6.9.tar.gz", hash = "sha256:d40dfe3142a1421d8518e3d3985ef5ac42890683e32306ad614a29490abeb6bf", size = 99249, upload-time = "2025-03-08T15:54:13.632Z" }
wheels = [
    { url = "https://files.pythonhosted.org/packages/07/ce/0845144ed1f0e25db5e7a79c2354c1da4b5ce392b8966449d5db8dca18f1/identify-2.6.9-py2.py3-none-any.whl", hash = "sha256:c98b4322da415a8e5a70ff6e51fbc2d2932c015532d77e9f8537b4ba7813b150", size = 99101, upload-time = "2025-03-08T15:54:12.026Z" },
]

[[package]]
name = "idna"
version = "3.10"
source = { registry = "https://pypi.org/simple" }
sdist = { url = "https://files.pythonhosted.org/packages/f1/70/7703c29685631f5a7590aa73f1f1d3fa9a380e654b86af429e0934a32f7d/idna-3.10.tar.gz", hash = "sha256:12f65c9b470abda6dc35cf8e63cc574b1c52b11df2c86030af0ac09b01b13ea9", size = 190490, upload-time = "2024-09-15T18:07:39.745Z" }
wheels = [
    { url = "https://files.pythonhosted.org/packages/76/c6/c88e154df9c4e1a2a66ccf0005a88dfb2650c1dffb6f5ce603dfbd452ce3/idna-3.10-py3-none-any.whl", hash = "sha256:946d195a0d259cbba61165e88e65941f16e9b36ea6ddb97f00452bae8b1287d3", size = 70442, upload-time = "2024-09-15T18:07:37.964Z" },
]

[[package]]
name = "iniconfig"
version = "2.0.0"
source = { registry = "https://pypi.org/simple" }
sdist = { url = "https://files.pythonhosted.org/packages/d7/4b/cbd8e699e64a6f16ca3a8220661b5f83792b3017d0f79807cb8708d33913/iniconfig-2.0.0.tar.gz", hash = "sha256:2d91e135bf72d31a410b17c16da610a82cb55f6b0477d1a902134b24a455b8b3", size = 4646, upload-time = "2023-01-07T11:08:11.254Z" }
wheels = [
    { url = "https://files.pythonhosted.org/packages/ef/a6/62565a6e1cf69e10f5727360368e451d4b7f58beeac6173dc9db836a5b46/iniconfig-2.0.0-py3-none-any.whl", hash = "sha256:b6a85871a79d2e3b22d2d1b94ac2824226a63c6b741c88f7ae975f18b6778374", size = 5892, upload-time = "2023-01-07T11:08:09.864Z" },
]

[[package]]
name = "mypy"
version = "1.14.1"
source = { registry = "https://pypi.org/simple" }
dependencies = [
    { name = "mypy-extensions" },
    { name = "typing-extensions" },
]
sdist = { url = "https://files.pythonhosted.org/packages/b9/eb/2c92d8ea1e684440f54fa49ac5d9a5f19967b7b472a281f419e69a8d228e/mypy-1.14.1.tar.gz", hash = "sha256:7ec88144fe9b510e8475ec2f5f251992690fcf89ccb4500b214b4226abcd32d6", size = 3216051, upload-time = "2024-12-30T16:39:07.335Z" }
wheels = [
    { url = "https://files.pythonhosted.org/packages/9e/15/bb6a686901f59222275ab228453de741185f9d54fecbaacec041679496c6/mypy-1.14.1-cp313-cp313-macosx_10_13_x86_64.whl", hash = "sha256:92c3ed5afb06c3a8e188cb5da4984cab9ec9a77ba956ee419c68a388b4595255", size = 11252097, upload-time = "2024-12-30T16:37:25.144Z" },
    { url = "https://files.pythonhosted.org/packages/f8/b3/8b0f74dfd072c802b7fa368829defdf3ee1566ba74c32a2cb2403f68024c/mypy-1.14.1-cp313-cp313-macosx_11_0_arm64.whl", hash = "sha256:dbec574648b3e25f43d23577309b16534431db4ddc09fda50841f1e34e64ed34", size = 10239728, upload-time = "2024-12-30T16:38:08.634Z" },
    { url = "https://files.pythonhosted.org/packages/c5/9b/4fd95ab20c52bb5b8c03cc49169be5905d931de17edfe4d9d2986800b52e/mypy-1.14.1-cp313-cp313-manylinux_2_17_aarch64.manylinux2014_aarch64.manylinux_2_28_aarch64.whl", hash = "sha256:8c6d94b16d62eb3e947281aa7347d78236688e21081f11de976376cf010eb31a", size = 11924965, upload-time = "2024-12-30T16:38:12.132Z" },
    { url = "https://files.pythonhosted.org/packages/56/9d/4a236b9c57f5d8f08ed346914b3f091a62dd7e19336b2b2a0d85485f82ff/mypy-1.14.1-cp313-cp313-manylinux_2_17_x86_64.manylinux2014_x86_64.manylinux_2_28_x86_64.whl", hash = "sha256:d4b19b03fdf54f3c5b2fa474c56b4c13c9dbfb9a2db4370ede7ec11a2c5927d9", size = 12867660, upload-time = "2024-12-30T16:38:17.342Z" },
    { url = "https://files.pythonhosted.org/packages/40/88/a61a5497e2f68d9027de2bb139c7bb9abaeb1be1584649fa9d807f80a338/mypy-1.14.1-cp313-cp313-musllinux_1_2_x86_64.whl", hash = "sha256:0c911fde686394753fff899c409fd4e16e9b294c24bfd5e1ea4675deae1ac6fd", size = 12969198, upload-time = "2024-12-30T16:38:32.839Z" },
    { url = "https://files.pythonhosted.org/packages/54/da/3d6fc5d92d324701b0c23fb413c853892bfe0e1dbe06c9138037d459756b/mypy-1.14.1-cp313-cp313-win_amd64.whl", hash = "sha256:8b21525cb51671219f5307be85f7e646a153e5acc656e5cebf64bfa076c50107", size = 9885276, upload-time = "2024-12-30T16:38:20.828Z" },
    { url = "https://files.pythonhosted.org/packages/a0/b5/32dd67b69a16d088e533962e5044e51004176a9952419de0370cdaead0f8/mypy-1.14.1-py3-none-any.whl", hash = "sha256:b66a60cc4073aeb8ae00057f9c1f64d49e90f918fbcef9a977eb121da8b8f1d1", size = 2752905, upload-time = "2024-12-30T16:38:42.021Z" },
]

[[package]]
name = "mypy-extensions"
version = "1.0.0"
source = { registry = "https://pypi.org/simple" }
sdist = { url = "https://files.pythonhosted.org/packages/98/a4/1ab47638b92648243faf97a5aeb6ea83059cc3624972ab6b8d2316078d3f/mypy_extensions-1.0.0.tar.gz", hash = "sha256:75dbf8955dc00442a438fc4d0666508a9a97b6bd41aa2f0ffe9d2f2725af0782", size = 4433, upload-time = "2023-02-04T12:11:27.157Z" }
wheels = [
    { url = "https://files.pythonhosted.org/packages/2a/e2/5d3f6ada4297caebe1a2add3b126fe800c96f56dbe5d1988a2cbe0b267aa/mypy_extensions-1.0.0-py3-none-any.whl", hash = "sha256:4392f6c0eb8a5668a69e23d168ffa70f0be9ccfd32b5cc2d26a34ae5b844552d", size = 4695, upload-time = "2023-02-04T12:11:25.002Z" },
]

[[package]]
name = "nodeenv"
version = "1.9.1"
source = { registry = "https://pypi.org/simple" }
sdist = { url = "https://files.pythonhosted.org/packages/43/16/fc88b08840de0e0a72a2f9d8c6bae36be573e475a6326ae854bcc549fc45/nodeenv-1.9.1.tar.gz", hash = "sha256:6ec12890a2dab7946721edbfbcd91f3319c6ccc9aec47be7c7e6b7011ee6645f", size = 47437, upload-time = "2024-06-04T18:44:11.171Z" }
wheels = [
    { url = "https://files.pythonhosted.org/packages/d2/1d/1b658dbd2b9fa9c4c9f32accbfc0205d532c8c6194dc0f2a4c0428e7128a/nodeenv-1.9.1-py2.py3-none-any.whl", hash = "sha256:ba11c9782d29c27c70ffbdda2d7415098754709be8a7056d79a737cd901155c9", size = 22314, upload-time = "2024-06-04T18:44:08.352Z" },
]

[[package]]
name = "numpy"
version = "2.2.1"
source = { registry = "https://pypi.org/simple" }
sdist = { url = "https://files.pythonhosted.org/packages/f2/a5/fdbf6a7871703df6160b5cf3dd774074b086d278172285c52c2758b76305/numpy-2.2.1.tar.gz", hash = "sha256:45681fd7128c8ad1c379f0ca0776a8b0c6583d2f69889ddac01559dfe4390918", size = 20227662, upload-time = "2024-12-21T22:49:36.523Z" }
wheels = [
    { url = "https://files.pythonhosted.org/packages/20/d6/91a26e671c396e0c10e327b763485ee295f5a5a7a48c553f18417e5a0ed5/numpy-2.2.1-cp313-cp313-macosx_10_13_x86_64.whl", hash = "sha256:f1d09e520217618e76396377c81fba6f290d5f926f50c35f3a5f72b01a0da780", size = 20896464, upload-time = "2024-12-21T22:37:01.393Z" },
    { url = "https://files.pythonhosted.org/packages/8c/40/5792ccccd91d45e87d9e00033abc4f6ca8a828467b193f711139ff1f1cd9/numpy-2.2.1-cp313-cp313-macosx_11_0_arm64.whl", hash = "sha256:3ecc47cd7f6ea0336042be87d9e7da378e5c7e9b3c8ad0f7c966f714fc10d821", size = 14111350, upload-time = "2024-12-21T22:37:35.152Z" },
    { url = "https://files.pythonhosted.org/packages/c0/2a/fb0a27f846cb857cef0c4c92bef89f133a3a1abb4e16bba1c4dace2e9b49/numpy-2.2.1-cp313-cp313-macosx_14_0_arm64.whl", hash = "sha256:f419290bc8968a46c4933158c91a0012b7a99bb2e465d5ef5293879742f8797e", size = 5111629, upload-time = "2024-12-21T22:37:51.291Z" },
    { url = "https://files.pythonhosted.org/packages/eb/e5/8e81bb9d84db88b047baf4e8b681a3e48d6390bc4d4e4453eca428ecbb49/numpy-2.2.1-cp313-cp313-macosx_14_0_x86_64.whl", hash = "sha256:5b6c390bfaef8c45a260554888966618328d30e72173697e5cabe6b285fb2348", size = 6645865, upload-time = "2024-12-21T22:38:03.738Z" },
    { url = "https://files.pythonhosted.org/packages/7a/1a/a90ceb191dd2f9e2897c69dde93ccc2d57dd21ce2acbd7b0333e8eea4e8d/numpy-2.2.1-cp313-cp313-manylinux_2_17_aarch64.manylinux2014_aarch64.whl", hash = "sha256:526fc406ab991a340744aad7e25251dd47a6720a685fa3331e5c59fef5282a59", size = 14043508, upload-time = "2024-12-21T22:38:41.854Z" },
    { url = "https://files.pythonhosted.org/packages/f1/5a/e572284c86a59dec0871a49cd4e5351e20b9c751399d5f1d79628c0542cb/numpy-2.2.1-cp313-cp313-manylinux_2_17_x86_64.manylinux2014_x86_64.whl", hash = "sha256:f74e6fdeb9a265624ec3a3918430205dff1df7e95a230779746a6af78bc615af", size = 16094100, upload-time = "2024-12-21T22:39:12.904Z" },
    { url = "https://files.pythonhosted.org/packages/0c/2c/a79d24f364788386d85899dd280a94f30b0950be4b4a545f4fa4ed1d4ca7/numpy-2.2.1-cp313-cp313-musllinux_1_2_aarch64.whl", hash = "sha256:53c09385ff0b72ba79d8715683c1168c12e0b6e84fb0372e97553d1ea91efe51", size = 15239691, upload-time = "2024-12-21T22:39:48.32Z" },
    { url = "https://files.pythonhosted.org/packages/cf/79/1e20fd1c9ce5a932111f964b544facc5bb9bde7865f5b42f00b4a6a9192b/numpy-2.2.1-cp313-cp313-musllinux_1_2_x86_64.whl", hash = "sha256:f3eac17d9ec51be534685ba877b6ab5edc3ab7ec95c8f163e5d7b39859524716", size = 17856571, upload-time = "2024-12-21T22:40:22.575Z" },
    { url = "https://files.pythonhosted.org/packages/be/5b/cc155e107f75d694f562bdc84a26cc930569f3dfdfbccb3420b626065777/numpy-2.2.1-cp313-cp313-win32.whl", hash = "sha256:9ad014faa93dbb52c80d8f4d3dcf855865c876c9660cb9bd7553843dd03a4b1e", size = 6270841, upload-time = "2024-12-21T22:45:15.101Z" },
    { url = "https://files.pythonhosted.org/packages/44/be/0e5cd009d2162e4138d79a5afb3b5d2341f0fe4777ab6e675aa3d4a42e21/numpy-2.2.1-cp313-cp313-win_amd64.whl", hash = "sha256:164a829b6aacf79ca47ba4814b130c4020b202522a93d7bff2202bfb33b61c60", size = 12606618, upload-time = "2024-12-21T22:45:47.227Z" },
    { url = "https://files.pythonhosted.org/packages/a8/87/04ddf02dd86fb17c7485a5f87b605c4437966d53de1e3745d450343a6f56/numpy-2.2.1-cp313-cp313t-macosx_10_13_x86_64.whl", hash = "sha256:4dfda918a13cc4f81e9118dea249e192ab167a0bb1966272d5503e39234d694e", size = 20921004, upload-time = "2024-12-21T22:40:58.532Z" },
    { url = "https://files.pythonhosted.org/packages/6e/3e/d0e9e32ab14005425d180ef950badf31b862f3839c5b927796648b11f88a/numpy-2.2.1-cp313-cp313t-macosx_11_0_arm64.whl", hash = "sha256:733585f9f4b62e9b3528dd1070ec4f52b8acf64215b60a845fa13ebd73cd0712", size = 14119910, upload-time = "2024-12-21T22:41:41.298Z" },
    { url = "https://files.pythonhosted.org/packages/b5/5b/aa2d1905b04a8fb681e08742bb79a7bddfc160c7ce8e1ff6d5c821be0236/numpy-2.2.1-cp313-cp313t-macosx_14_0_arm64.whl", hash = "sha256:89b16a18e7bba224ce5114db863e7029803c179979e1af6ad6a6b11f70545008", size = 5153612, upload-time = "2024-12-21T22:41:52.23Z" },
    { url = "https://files.pythonhosted.org/packages/ce/35/6831808028df0648d9b43c5df7e1051129aa0d562525bacb70019c5f5030/numpy-2.2.1-cp313-cp313t-macosx_14_0_x86_64.whl", hash = "sha256:676f4eebf6b2d430300f1f4f4c2461685f8269f94c89698d832cdf9277f30b84", size = 6668401, upload-time = "2024-12-21T22:42:05.378Z" },
    { url = "https://files.pythonhosted.org/packages/b1/38/10ef509ad63a5946cc042f98d838daebfe7eaf45b9daaf13df2086b15ff9/numpy-2.2.1-cp313-cp313t-manylinux_2_17_aarch64.manylinux2014_aarch64.whl", hash = "sha256:27f5cdf9f493b35f7e41e8368e7d7b4bbafaf9660cba53fb21d2cd174ec09631", size = 14014198, upload-time = "2024-12-21T22:42:36.414Z" },
    { url = "https://files.pythonhosted.org/packages/df/f8/c80968ae01df23e249ee0a4487fae55a4c0fe2f838dfe9cc907aa8aea0fa/numpy-2.2.1-cp313-cp313t-manylinux_2_17_x86_64.manylinux2014_x86_64.whl", hash = "sha256:c1ad395cf254c4fbb5b2132fee391f361a6e8c1adbd28f2cd8e79308a615fe9d", size = 16076211, upload-time = "2024-12-21T22:43:10.125Z" },
    { url = "https://files.pythonhosted.org/packages/09/69/05c169376016a0b614b432967ac46ff14269eaffab80040ec03ae1ae8e2c/numpy-2.2.1-cp313-cp313t-musllinux_1_2_aarch64.whl", hash = "sha256:08ef779aed40dbc52729d6ffe7dd51df85796a702afbf68a4f4e41fafdc8bda5", size = 15220266, upload-time = "2024-12-21T22:43:44.16Z" },
    { url = "https://files.pythonhosted.org/packages/f1/ff/94a4ce67ea909f41cf7ea712aebbe832dc67decad22944a1020bb398a5ee/numpy-2.2.1-cp313-cp313t-musllinux_1_2_x86_64.whl", hash = "sha256:26c9c4382b19fcfbbed3238a14abf7ff223890ea1936b8890f058e7ba35e8d71", size = 17852844, upload-time = "2024-12-21T22:44:19.029Z" },
    { url = "https://files.pythonhosted.org/packages/46/72/8a5dbce4020dfc595592333ef2fbb0a187d084ca243b67766d29d03e0096/numpy-2.2.1-cp313-cp313t-win32.whl", hash = "sha256:93cf4e045bae74c90ca833cba583c14b62cb4ba2cba0abd2b141ab52548247e2", size = 6326007, upload-time = "2024-12-21T22:44:34.097Z" },
    { url = "https://files.pythonhosted.org/packages/7b/9c/4fce9cf39dde2562584e4cfd351a0140240f82c0e3569ce25a250f47037d/numpy-2.2.1-cp313-cp313t-win_amd64.whl", hash = "sha256:bff7d8ec20f5f42607599f9994770fa65d76edca264a87b5e4ea5629bce12268", size = 12693107, upload-time = "2024-12-21T22:44:57.542Z" },
]

[[package]]
name = "packaging"
version = "24.2"
source = { registry = "https://pypi.org/simple" }
sdist = { url = "https://files.pythonhosted.org/packages/d0/63/68dbb6eb2de9cb10ee4c9c14a0148804425e13c4fb20d61cce69f53106da/packaging-24.2.tar.gz", hash = "sha256:c228a6dc5e932d346bc5739379109d49e8853dd8223571c7c5b55260edc0b97f", size = 163950, upload-time = "2024-11-08T09:47:47.202Z" }
wheels = [
    { url = "https://files.pythonhosted.org/packages/88/ef/eb23f262cca3c0c4eb7ab1933c3b1f03d021f2c48f54763065b6f0e321be/packaging-24.2-py3-none-any.whl", hash = "sha256:09abb1bccd265c01f4a3aa3f7a7db064b36514d2cba19a2f694fe6150451a759", size = 65451, upload-time = "2024-11-08T09:47:44.722Z" },
]

[[package]]
name = "pandas"
version = "2.2.3"
source = { registry = "https://pypi.org/simple" }
dependencies = [
    { name = "numpy" },
    { name = "python-dateutil" },
    { name = "pytz" },
    { name = "tzdata" },
]
sdist = { url = "https://files.pythonhosted.org/packages/9c/d6/9f8431bacc2e19dca897724cd097b1bb224a6ad5433784a44b587c7c13af/pandas-2.2.3.tar.gz", hash = "sha256:4f18ba62b61d7e192368b84517265a99b4d7ee8912f8708660fb4a366cc82667", size = 4399213, upload-time = "2024-09-20T13:10:04.827Z" }
wheels = [
    { url = "https://files.pythonhosted.org/packages/64/22/3b8f4e0ed70644e85cfdcd57454686b9057c6c38d2f74fe4b8bc2527214a/pandas-2.2.3-cp313-cp313-macosx_10_13_x86_64.whl", hash = "sha256:f00d1345d84d8c86a63e476bb4955e46458b304b9575dcf71102b5c705320015", size = 12477643, upload-time = "2024-09-20T13:09:25.522Z" },
    { url = "https://files.pythonhosted.org/packages/e4/93/b3f5d1838500e22c8d793625da672f3eec046b1a99257666c94446969282/pandas-2.2.3-cp313-cp313-macosx_11_0_arm64.whl", hash = "sha256:3508d914817e153ad359d7e069d752cdd736a247c322d932eb89e6bc84217f28", size = 11281573, upload-time = "2024-09-20T13:09:28.012Z" },
    { url = "https://files.pythonhosted.org/packages/f5/94/6c79b07f0e5aab1dcfa35a75f4817f5c4f677931d4234afcd75f0e6a66ca/pandas-2.2.3-cp313-cp313-manylinux2014_aarch64.manylinux_2_17_aarch64.whl", hash = "sha256:22a9d949bfc9a502d320aa04e5d02feab689d61da4e7764b62c30b991c42c5f0", size = 15196085, upload-time = "2024-09-20T19:02:10.451Z" },
    { url = "https://files.pythonhosted.org/packages/e8/31/aa8da88ca0eadbabd0a639788a6da13bb2ff6edbbb9f29aa786450a30a91/pandas-2.2.3-cp313-cp313-manylinux_2_17_x86_64.manylinux2014_x86_64.whl", hash = "sha256:f3a255b2c19987fbbe62a9dfd6cff7ff2aa9ccab3fc75218fd4b7530f01efa24", size = 12711809, upload-time = "2024-09-20T13:09:30.814Z" },
    { url = "https://files.pythonhosted.org/packages/ee/7c/c6dbdb0cb2a4344cacfb8de1c5808ca885b2e4dcfde8008266608f9372af/pandas-2.2.3-cp313-cp313-musllinux_1_2_aarch64.whl", hash = "sha256:800250ecdadb6d9c78eae4990da62743b857b470883fa27f652db8bdde7f6659", size = 16356316, upload-time = "2024-09-20T19:02:13.825Z" },
    { url = "https://files.pythonhosted.org/packages/57/b7/8b757e7d92023b832869fa8881a992696a0bfe2e26f72c9ae9f255988d42/pandas-2.2.3-cp313-cp313-musllinux_1_2_x86_64.whl", hash = "sha256:6374c452ff3ec675a8f46fd9ab25c4ad0ba590b71cf0656f8b6daa5202bca3fb", size = 14022055, upload-time = "2024-09-20T13:09:33.462Z" },
    { url = "https://files.pythonhosted.org/packages/3b/bc/4b18e2b8c002572c5a441a64826252ce5da2aa738855747247a971988043/pandas-2.2.3-cp313-cp313-win_amd64.whl", hash = "sha256:61c5ad4043f791b61dd4752191d9f07f0ae412515d59ba8f005832a532f8736d", size = 11481175, upload-time = "2024-09-20T13:09:35.871Z" },
    { url = "https://files.pythonhosted.org/packages/76/a3/a5d88146815e972d40d19247b2c162e88213ef51c7c25993942c39dbf41d/pandas-2.2.3-cp313-cp313t-macosx_10_13_x86_64.whl", hash = "sha256:3b71f27954685ee685317063bf13c7709a7ba74fc996b84fc6821c59b0f06468", size = 12615650, upload-time = "2024-09-20T13:09:38.685Z" },
    { url = "https://files.pythonhosted.org/packages/9c/8c/f0fd18f6140ddafc0c24122c8a964e48294acc579d47def376fef12bcb4a/pandas-2.2.3-cp313-cp313t-macosx_11_0_arm64.whl", hash = "sha256:38cf8125c40dae9d5acc10fa66af8ea6fdf760b2714ee482ca691fc66e6fcb18", size = 11290177, upload-time = "2024-09-20T13:09:41.141Z" },
    { url = "https://files.pythonhosted.org/packages/ed/f9/e995754eab9c0f14c6777401f7eece0943840b7a9fc932221c19d1abee9f/pandas-2.2.3-cp313-cp313t-manylinux2014_aarch64.manylinux_2_17_aarch64.whl", hash = "sha256:ba96630bc17c875161df3818780af30e43be9b166ce51c9a18c1feae342906c2", size = 14651526, upload-time = "2024-09-20T19:02:16.905Z" },
    { url = "https://files.pythonhosted.org/packages/25/b0/98d6ae2e1abac4f35230aa756005e8654649d305df9a28b16b9ae4353bff/pandas-2.2.3-cp313-cp313t-manylinux_2_17_x86_64.manylinux2014_x86_64.whl", hash = "sha256:1db71525a1538b30142094edb9adc10be3f3e176748cd7acc2240c2f2e5aa3a4", size = 11871013, upload-time = "2024-09-20T13:09:44.39Z" },
    { url = "https://files.pythonhosted.org/packages/cc/57/0f72a10f9db6a4628744c8e8f0df4e6e21de01212c7c981d31e50ffc8328/pandas-2.2.3-cp313-cp313t-musllinux_1_2_aarch64.whl", hash = "sha256:15c0e1e02e93116177d29ff83e8b1619c93ddc9c49083f237d4312337a61165d", size = 15711620, upload-time = "2024-09-20T19:02:20.639Z" },
    { url = "https://files.pythonhosted.org/packages/ab/5f/b38085618b950b79d2d9164a711c52b10aefc0ae6833b96f626b7021b2ed/pandas-2.2.3-cp313-cp313t-musllinux_1_2_x86_64.whl", hash = "sha256:ad5b65698ab28ed8d7f18790a0dc58005c7629f227be9ecc1072aa74c0c1d43a", size = 13098436, upload-time = "2024-09-20T13:09:48.112Z" },
]

[[package]]
name = "pandas-stubs"
version = "2.2.3.241126"
source = { registry = "https://pypi.org/simple" }
dependencies = [
    { name = "numpy" },
    { name = "types-pytz" },
]
sdist = { url = "https://files.pythonhosted.org/packages/90/86/93c545d149c3e1fe1c4c55478cc3a69859d0ea3467e1d9892e9eb28cb1e7/pandas_stubs-2.2.3.241126.tar.gz", hash = "sha256:cf819383c6d9ae7d4dabf34cd47e1e45525bb2f312e6ad2939c2c204cb708acd", size = 104204, upload-time = "2024-11-26T15:06:00.807Z" }
wheels = [
    { url = "https://files.pythonhosted.org/packages/6f/ab/ed42acf15bab2e86e5c49fad4aa038315233c4c2d22f41b49faa4d837516/pandas_stubs-2.2.3.241126-py3-none-any.whl", hash = "sha256:74aa79c167af374fe97068acc90776c0ebec5266a6e5c69fe11e9c2cf51f2267", size = 158280, upload-time = "2024-11-26T15:05:59.428Z" },
]

[[package]]
name = "platformdirs"
version = "4.3.6"
source = { registry = "https://pypi.org/simple" }
sdist = { url = "https://files.pythonhosted.org/packages/13/fc/128cc9cb8f03208bdbf93d3aa862e16d376844a14f9a0ce5cf4507372de4/platformdirs-4.3.6.tar.gz", hash = "sha256:357fb2acbc885b0419afd3ce3ed34564c13c9b95c89360cd9563f73aa5e2b907", size = 21302, upload-time = "2024-09-17T19:06:50.688Z" }
wheels = [
    { url = "https://files.pythonhosted.org/packages/3c/a6/bc1012356d8ece4d66dd75c4b9fc6c1f6650ddd5991e421177d9f8f671be/platformdirs-4.3.6-py3-none-any.whl", hash = "sha256:73e575e1408ab8103900836b97580d5307456908a03e92031bab39e4554cc3fb", size = 18439, upload-time = "2024-09-17T19:06:49.212Z" },
]

[[package]]
name = "pluggy"
version = "1.5.0"
source = { registry = "https://pypi.org/simple" }
sdist = { url = "https://files.pythonhosted.org/packages/96/2d/02d4312c973c6050a18b314a5ad0b3210edb65a906f868e31c111dede4a6/pluggy-1.5.0.tar.gz", hash = "sha256:2cffa88e94fdc978c4c574f15f9e59b7f4201d439195c3715ca9e2486f1d0cf1", size = 67955, upload-time = "2024-04-20T21:34:42.531Z" }
wheels = [
    { url = "https://files.pythonhosted.org/packages/88/5f/e351af9a41f866ac3f1fac4ca0613908d9a41741cfcf2228f4ad853b697d/pluggy-1.5.0-py3-none-any.whl", hash = "sha256:44e1ad92c8ca002de6377e165f3e0f1be63266ab4d554740532335b9d75ea669", size = 20556, upload-time = "2024-04-20T21:34:40.434Z" },
]

[[package]]
name = "pre-commit"
version = "4.1.0"
source = { registry = "https://pypi.org/simple" }
dependencies = [
    { name = "cfgv" },
    { name = "identify" },
    { name = "nodeenv" },
    { name = "pyyaml" },
    { name = "virtualenv" },
]
sdist = { url = "https://files.pythonhosted.org/packages/2a/13/b62d075317d8686071eb843f0bb1f195eb332f48869d3c31a4c6f1e063ac/pre_commit-4.1.0.tar.gz", hash = "sha256:ae3f018575a588e30dfddfab9a05448bfbd6b73d78709617b5a2b853549716d4", size = 193330, upload-time = "2025-01-20T18:31:48.681Z" }
wheels = [
    { url = "https://files.pythonhosted.org/packages/43/b3/df14c580d82b9627d173ceea305ba898dca135feb360b6d84019d0803d3b/pre_commit-4.1.0-py2.py3-none-any.whl", hash = "sha256:d29e7cb346295bcc1cc75fc3e92e343495e3ea0196c9ec6ba53f49f10ab6ae7b", size = 220560, upload-time = "2025-01-20T18:31:47.319Z" },
]

[[package]]
name = "psycopg"
version = "3.2.3"
source = { registry = "https://pypi.org/simple" }
dependencies = [
    { name = "tzdata", marker = "sys_platform == 'win32'" },
]
sdist = { url = "https://files.pythonhosted.org/packages/d1/ad/7ce016ae63e231575df0498d2395d15f005f05e32d3a2d439038e1bd0851/psycopg-3.2.3.tar.gz", hash = "sha256:a5764f67c27bec8bfac85764d23c534af2c27b893550377e37ce59c12aac47a2", size = 155550, upload-time = "2024-09-29T21:27:25.456Z" }
wheels = [
    { url = "https://files.pythonhosted.org/packages/ce/21/534b8f5bd9734b7a2fcd3a16b1ee82ef6cad81a4796e95ebf4e0c6a24119/psycopg-3.2.3-py3-none-any.whl", hash = "sha256:644d3973fe26908c73d4be746074f6e5224b03c1101d302d9a53bf565ad64907", size = 197934, upload-time = "2024-09-29T21:21:19.623Z" },
]

[package.optional-dependencies]
binary = [
    { name = "psycopg-binary", marker = "implementation_name != 'pypy'" },
]

[[package]]
name = "psycopg-binary"
version = "3.2.3"
source = { registry = "https://pypi.org/simple" }
wheels = [
    { url = "https://files.pythonhosted.org/packages/c6/bf/717c5e51c68e2498b60a6e9f1476cc47953013275a54bf8e23fd5082a72d/psycopg_binary-3.2.3-cp313-cp313-macosx_12_0_x86_64.whl", hash = "sha256:41fdec0182efac66b27478ac15ef54c9ebcecf0e26ed467eb7d6f262a913318b", size = 3360874, upload-time = "2024-09-29T21:24:30.796Z" },
    { url = "https://files.pythonhosted.org/packages/31/d5/6f9ad6fe5ef80ca9172bc3d028ebae8e9a1ee8aebd917c95c747a5efd85f/psycopg_binary-3.2.3-cp313-cp313-macosx_14_0_arm64.whl", hash = "sha256:07d019a786eb020c0f984691aa1b994cb79430061065a694cf6f94056c603d26", size = 3502320, upload-time = "2024-09-29T21:24:36.694Z" },
    { url = "https://files.pythonhosted.org/packages/fb/7b/c58dd26c27fe7a491141ca765c103e702872ff1c174ebd669d73d7fb0b5d/psycopg_binary-3.2.3-cp313-cp313-manylinux_2_17_aarch64.manylinux2014_aarch64.whl", hash = "sha256:4c57615791a337378fe5381143259a6c432cdcbb1d3e6428bfb7ce59fff3fb5c", size = 4446950, upload-time = "2024-09-29T21:24:43.028Z" },
    { url = "https://files.pythonhosted.org/packages/ed/75/acf6a81c788007b7bc0a43b02c22eff7cb19a6ace9e84c32838e86083a3f/psycopg_binary-3.2.3-cp313-cp313-manylinux_2_17_i686.manylinux2014_i686.whl", hash = "sha256:e8eb9a4e394926b93ad919cad1b0a918e9b4c846609e8c1cfb6b743683f64da0", size = 4252409, upload-time = "2024-09-29T21:24:47.768Z" },
    { url = "https://files.pythonhosted.org/packages/83/a5/8a01b923fe42acd185d53f24fb98ead717725ede76a4cd183ff293daf1f1/psycopg_binary-3.2.3-cp313-cp313-manylinux_2_17_ppc64le.manylinux2014_ppc64le.whl", hash = "sha256:5905729668ef1418bd36fbe876322dcb0f90b46811bba96d505af89e6fbdce2f", size = 4488121, upload-time = "2024-09-29T21:24:54.244Z" },
    { url = "https://files.pythonhosted.org/packages/14/8f/b00e65e204340ab1259ecc8d4cc4c1f72c386be5ca7bfb90ae898a058d68/psycopg_binary-3.2.3-cp313-cp313-manylinux_2_17_x86_64.manylinux2014_x86_64.whl", hash = "sha256:fd65774ed7d65101b314808b6893e1a75b7664f680c3ef18d2e5c84d570fa393", size = 4190653, upload-time = "2024-09-29T21:25:02.336Z" },
    { url = "https://files.pythonhosted.org/packages/ce/fc/ba830fc6c9b02b66d1e2fb420736df4d78369760144169a9046f04d72ac6/psycopg_binary-3.2.3-cp313-cp313-musllinux_1_2_aarch64.whl", hash = "sha256:700679c02f9348a0d0a2adcd33a0275717cd0d0aee9d4482b47d935023629505", size = 3118074, upload-time = "2024-09-29T21:25:07.755Z" },
    { url = "https://files.pythonhosted.org/packages/b8/75/b62d06930a615435e909e05de126aa3d49f6ec2993d1aa6a99e7faab5570/psycopg_binary-3.2.3-cp313-cp313-musllinux_1_2_i686.whl", hash = "sha256:96334bb64d054e36fed346c50c4190bad9d7c586376204f50bede21a913bf942", size = 3100457, upload-time = "2024-09-29T21:25:13.002Z" },
    { url = "https://files.pythonhosted.org/packages/57/e5/32dc7518325d0010813853a87b19c784d8b11fdb17f5c0e0c148c5ac77af/psycopg_binary-3.2.3-cp313-cp313-musllinux_1_2_ppc64le.whl", hash = "sha256:9099e443d4cc24ac6872e6a05f93205ba1a231b1a8917317b07c9ef2b955f1f4", size = 3192788, upload-time = "2024-09-29T21:25:18.815Z" },
    { url = "https://files.pythonhosted.org/packages/23/a3/d1aa04329253c024a2323051774446770d47b43073874a3de8cca797ed8e/psycopg_binary-3.2.3-cp313-cp313-musllinux_1_2_x86_64.whl", hash = "sha256:1985ab05e9abebfbdf3163a16ebb37fbc5d49aff2bf5b3d7375ff0920bbb54cd", size = 3234247, upload-time = "2024-09-29T21:25:24.005Z" },
    { url = "https://files.pythonhosted.org/packages/03/20/b675af723b9a61d48abd6a3d64cbb9797697d330255d1f8105713d54ed8e/psycopg_binary-3.2.3-cp313-cp313-win_amd64.whl", hash = "sha256:e90352d7b610b4693fad0feea48549d4315d10f1eba5605421c92bb834e90170", size = 2913413, upload-time = "2024-09-29T21:25:28.151Z" },
]

[[package]]
name = "pydantic"
version = "2.10.6"
source = { registry = "https://pypi.org/simple" }
dependencies = [
    { name = "annotated-types" },
    { name = "pydantic-core" },
    { name = "typing-extensions" },
]
sdist = { url = "https://files.pythonhosted.org/packages/b7/ae/d5220c5c52b158b1de7ca89fc5edb72f304a70a4c540c84c8844bf4008de/pydantic-2.10.6.tar.gz", hash = "sha256:ca5daa827cce33de7a42be142548b0096bf05a7e7b365aebfa5f8eeec7128236", size = 761681, upload-time = "2025-01-24T01:42:12.693Z" }
wheels = [
    { url = "https://files.pythonhosted.org/packages/f4/3c/8cc1cc84deffa6e25d2d0c688ebb80635dfdbf1dbea3e30c541c8cf4d860/pydantic-2.10.6-py3-none-any.whl", hash = "sha256:427d664bf0b8a2b34ff5dd0f5a18df00591adcee7198fbd71981054cef37b584", size = 431696, upload-time = "2025-01-24T01:42:10.371Z" },
]

[[package]]
name = "pydantic-core"
version = "2.27.2"
source = { registry = "https://pypi.org/simple" }
dependencies = [
    { name = "typing-extensions" },
]
sdist = { url = "https://files.pythonhosted.org/packages/fc/01/f3e5ac5e7c25833db5eb555f7b7ab24cd6f8c322d3a3ad2d67a952dc0abc/pydantic_core-2.27.2.tar.gz", hash = "sha256:eb026e5a4c1fee05726072337ff51d1efb6f59090b7da90d30ea58625b1ffb39", size = 413443, upload-time = "2024-12-18T11:31:54.917Z" }
wheels = [
    { url = "https://files.pythonhosted.org/packages/41/b1/9bc383f48f8002f99104e3acff6cba1231b29ef76cfa45d1506a5cad1f84/pydantic_core-2.27.2-cp313-cp313-macosx_10_12_x86_64.whl", hash = "sha256:7d14bd329640e63852364c306f4d23eb744e0f8193148d4044dd3dacdaacbd8b", size = 1892709, upload-time = "2024-12-18T11:29:03.193Z" },
    { url = "https://files.pythonhosted.org/packages/10/6c/e62b8657b834f3eb2961b49ec8e301eb99946245e70bf42c8817350cbefc/pydantic_core-2.27.2-cp313-cp313-macosx_11_0_arm64.whl", hash = "sha256:82f91663004eb8ed30ff478d77c4d1179b3563df6cdb15c0817cd1cdaf34d154", size = 1811273, upload-time = "2024-12-18T11:29:05.306Z" },
    { url = "https://files.pythonhosted.org/packages/ba/15/52cfe49c8c986e081b863b102d6b859d9defc63446b642ccbbb3742bf371/pydantic_core-2.27.2-cp313-cp313-manylinux_2_17_aarch64.manylinux2014_aarch64.whl", hash = "sha256:71b24c7d61131bb83df10cc7e687433609963a944ccf45190cfc21e0887b08c9", size = 1823027, upload-time = "2024-12-18T11:29:07.294Z" },
    { url = "https://files.pythonhosted.org/packages/b1/1c/b6f402cfc18ec0024120602bdbcebc7bdd5b856528c013bd4d13865ca473/pydantic_core-2.27.2-cp313-cp313-manylinux_2_17_armv7l.manylinux2014_armv7l.whl", hash = "sha256:fa8e459d4954f608fa26116118bb67f56b93b209c39b008277ace29937453dc9", size = 1868888, upload-time = "2024-12-18T11:29:09.249Z" },
    { url = "https://files.pythonhosted.org/packages/bd/7b/8cb75b66ac37bc2975a3b7de99f3c6f355fcc4d89820b61dffa8f1e81677/pydantic_core-2.27.2-cp313-cp313-manylinux_2_17_ppc64le.manylinux2014_ppc64le.whl", hash = "sha256:ce8918cbebc8da707ba805b7fd0b382816858728ae7fe19a942080c24e5b7cd1", size = 2037738, upload-time = "2024-12-18T11:29:11.23Z" },
    { url = "https://files.pythonhosted.org/packages/c8/f1/786d8fe78970a06f61df22cba58e365ce304bf9b9f46cc71c8c424e0c334/pydantic_core-2.27.2-cp313-cp313-manylinux_2_17_s390x.manylinux2014_s390x.whl", hash = "sha256:eda3f5c2a021bbc5d976107bb302e0131351c2ba54343f8a496dc8783d3d3a6a", size = 2685138, upload-time = "2024-12-18T11:29:16.396Z" },
    { url = "https://files.pythonhosted.org/packages/a6/74/d12b2cd841d8724dc8ffb13fc5cef86566a53ed358103150209ecd5d1999/pydantic_core-2.27.2-cp313-cp313-manylinux_2_17_x86_64.manylinux2014_x86_64.whl", hash = "sha256:bd8086fa684c4775c27f03f062cbb9eaa6e17f064307e86b21b9e0abc9c0f02e", size = 1997025, upload-time = "2024-12-18T11:29:20.25Z" },
    { url = "https://files.pythonhosted.org/packages/a0/6e/940bcd631bc4d9a06c9539b51f070b66e8f370ed0933f392db6ff350d873/pydantic_core-2.27.2-cp313-cp313-manylinux_2_5_i686.manylinux1_i686.whl", hash = "sha256:8d9b3388db186ba0c099a6d20f0604a44eabdeef1777ddd94786cdae158729e4", size = 2004633, upload-time = "2024-12-18T11:29:23.877Z" },
    { url = "https://files.pythonhosted.org/packages/50/cc/a46b34f1708d82498c227d5d80ce615b2dd502ddcfd8376fc14a36655af1/pydantic_core-2.27.2-cp313-cp313-musllinux_1_1_aarch64.whl", hash = "sha256:7a66efda2387de898c8f38c0cf7f14fca0b51a8ef0b24bfea5849f1b3c95af27", size = 1999404, upload-time = "2024-12-18T11:29:25.872Z" },
    { url = "https://files.pythonhosted.org/packages/ca/2d/c365cfa930ed23bc58c41463bae347d1005537dc8db79e998af8ba28d35e/pydantic_core-2.27.2-cp313-cp313-musllinux_1_1_armv7l.whl", hash = "sha256:18a101c168e4e092ab40dbc2503bdc0f62010e95d292b27827871dc85450d7ee", size = 2130130, upload-time = "2024-12-18T11:29:29.252Z" },
    { url = "https://files.pythonhosted.org/packages/f4/d7/eb64d015c350b7cdb371145b54d96c919d4db516817f31cd1c650cae3b21/pydantic_core-2.27.2-cp313-cp313-musllinux_1_1_x86_64.whl", hash = "sha256:ba5dd002f88b78a4215ed2f8ddbdf85e8513382820ba15ad5ad8955ce0ca19a1", size = 2157946, upload-time = "2024-12-18T11:29:31.338Z" },
    { url = "https://files.pythonhosted.org/packages/a4/99/bddde3ddde76c03b65dfd5a66ab436c4e58ffc42927d4ff1198ffbf96f5f/pydantic_core-2.27.2-cp313-cp313-win32.whl", hash = "sha256:1ebaf1d0481914d004a573394f4be3a7616334be70261007e47c2a6fe7e50130", size = 1834387, upload-time = "2024-12-18T11:29:33.481Z" },
    { url = "https://files.pythonhosted.org/packages/71/47/82b5e846e01b26ac6f1893d3c5f9f3a2eb6ba79be26eef0b759b4fe72946/pydantic_core-2.27.2-cp313-cp313-win_amd64.whl", hash = "sha256:953101387ecf2f5652883208769a79e48db18c6df442568a0b5ccd8c2723abee", size = 1990453, upload-time = "2024-12-18T11:29:35.533Z" },
    { url = "https://files.pythonhosted.org/packages/51/b2/b2b50d5ecf21acf870190ae5d093602d95f66c9c31f9d5de6062eb329ad1/pydantic_core-2.27.2-cp313-cp313-win_arm64.whl", hash = "sha256:ac4dbfd1691affb8f48c2c13241a2e3b60ff23247cbcf981759c768b6633cf8b", size = 1885186, upload-time = "2024-12-18T11:29:37.649Z" },
]

[[package]]
name = "pydantic-settings"
version = "2.7.1"
source = { registry = "https://pypi.org/simple" }
dependencies = [
    { name = "pydantic" },
    { name = "python-dotenv" },
]
sdist = { url = "https://files.pythonhosted.org/packages/73/7b/c58a586cd7d9ac66d2ee4ba60ca2d241fa837c02bca9bea80a9a8c3d22a9/pydantic_settings-2.7.1.tar.gz", hash = "sha256:10c9caad35e64bfb3c2fbf70a078c0e25cc92499782e5200747f942a065dec93", size = 79920, upload-time = "2024-12-31T11:27:44.632Z" }
wheels = [
    { url = "https://files.pythonhosted.org/packages/b4/46/93416fdae86d40879714f72956ac14df9c7b76f7d41a4d68aa9f71a0028b/pydantic_settings-2.7.1-py3-none-any.whl", hash = "sha256:590be9e6e24d06db33a4262829edef682500ef008565a969c73d39d5f8bfb3fd", size = 29718, upload-time = "2024-12-31T11:27:43.201Z" },
]

[[package]]
name = "pymssql"
version = "2.3.2"
source = { registry = "https://pypi.org/simple" }
sdist = { url = "https://files.pythonhosted.org/packages/81/c8/2ce5b171581c2e4d5d9726aaa805eb01febc7ed70a3bf686e1e0f5501b07/pymssql-2.3.2.tar.gz", hash = "sha256:18089641b687be1ebd0f64f0d1ff977478a397ffa1af372bdf10dbec29cf6d2e", size = 184760, upload-time = "2024-11-21T04:06:42.157Z" }
wheels = [
    { url = "https://files.pythonhosted.org/packages/e0/26/f90c0251c0452fb6a80c44a7d7eb9b1e63e1657098659364ec81cb9cbb87/pymssql-2.3.2-cp313-cp313-macosx_13_0_universal2.whl", hash = "sha256:f282e701dca155b3e7f1644d7e3b60c201ca5f3be8045bce34042d3c737d63ee", size = 3031958, upload-time = "2024-11-21T04:09:06.83Z" },
    { url = "https://files.pythonhosted.org/packages/ea/8d/8146de09a00a3c1737c1f1feb83a10519a406da045b3e7f5ad315d2266fd/pymssql-2.3.2-cp313-cp313-manylinux_2_17_aarch64.manylinux2014_aarch64.whl", hash = "sha256:f1791f4627c42fe2d2833c884d036b0c5c8cf628f2cdfa3536191c217acf729e", size = 3981704, upload-time = "2024-11-21T05:29:01.742Z" },
    { url = "https://files.pythonhosted.org/packages/97/75/b1e7586c73e63f35664cf4dcf8df79d18892a3a57db3e93039443fb5a568/pymssql-2.3.2-cp313-cp313-manylinux_2_17_i686.manylinux2014_i686.whl", hash = "sha256:3870085a49e5332bc67ecb24f217c586977d5352eb51598244fc7bc278eee3e1", size = 3964863, upload-time = "2024-11-21T04:49:15.415Z" },
    { url = "https://files.pythonhosted.org/packages/40/5c/a1e6bbb17c5a606eeba78da8f13784c5afa6e614c9a44348a95c229fbb0e/pymssql-2.3.2-cp313-cp313-manylinux_2_17_x86_64.manylinux2014_x86_64.whl", hash = "sha256:1afda7b7022eff9451bd83e3f64c450a1a8cdff4ba8b8e399866dcd2cb861a1e", size = 4346193, upload-time = "2024-11-21T04:47:22.821Z" },
    { url = "https://files.pythonhosted.org/packages/ca/5f/ec35ac1efa66172c626a0e86cc1520d2964b415fae6f2a7a818ef1d98fcc/pymssql-2.3.2-cp313-cp313-manylinux_2_28_x86_64.whl", hash = "sha256:b0c2b11aca16617cacaf385fb94134e73ba0216a924f9b85778cc7e3d3713361", size = 4743947, upload-time = "2024-11-21T04:24:12.993Z" },
    { url = "https://files.pythonhosted.org/packages/1c/fa/9e1d88e2f025ce8d389f861bd962c0558ee23bc1b6d18981a967b6b51e6d/pymssql-2.3.2-cp313-cp313-musllinux_1_1_i686.whl", hash = "sha256:2568944db3888996e161b40ad06c1b9e0fbb6cfcb38279a3abb98ece7a8e1c4a", size = 4047878, upload-time = "2024-11-21T04:31:03.436Z" },
    { url = "https://files.pythonhosted.org/packages/f5/2a/7ad8a39d8ff79a8f7ee7fc5a9c43f22cd365aff3f296b20a702c164eebb6/pymssql-2.3.2-cp313-cp313-musllinux_1_1_x86_64.whl", hash = "sha256:ee8ee2c7c227c413ad9b88ddba1cb6a25e28c217ae73ecac1c7a6b8c29003604", size = 4109700, upload-time = "2024-11-21T04:30:17.03Z" },
    { url = "https://files.pythonhosted.org/packages/b6/94/eed7fff479be51827e03c2bfcffda73dfe4e0d72c4c8144425aa63daede0/pymssql-2.3.2-cp313-cp313-musllinux_1_2_i686.whl", hash = "sha256:8cd806380d362d4cef2d925a6baee6a4b2b151a92cac2cab5c4bfabed4be4849", size = 4565816, upload-time = "2024-11-21T04:55:23.96Z" },
    { url = "https://files.pythonhosted.org/packages/f1/a1/f99f37547126981a351e0c8854f35b7d984238c68af54ff8863ea2d3644b/pymssql-2.3.2-cp313-cp313-musllinux_1_2_x86_64.whl", hash = "sha256:ef0d29c705db552f9e75230f946b0ca9db0db903c5c9ee79ce8b88ad25ea9670", size = 4786896, upload-time = "2024-11-21T04:30:21.844Z" },
    { url = "https://files.pythonhosted.org/packages/24/4f/93438cd488497f1c089d077380c3bc9a7adf98666fa01d7a380861440965/pymssql-2.3.2-cp313-cp313-win32.whl", hash = "sha256:1037053e6c74d6fe14c428cc942968b4e4bf06854706a83fe8e822e475e3f107", size = 1306239, upload-time = "2024-11-21T04:06:34.942Z" },
    { url = "https://files.pythonhosted.org/packages/ad/b9/6782fee30a1bb699aa023e132ca85d137e20466ef9fe562656a1e3dec25b/pymssql-2.3.2-cp313-cp313-win_amd64.whl", hash = "sha256:148b7714fff5a5b7ce038e92b02dd9bf68fe442c181a3aae32148e7b13f6db95", size = 1988634, upload-time = "2024-11-21T04:04:36.465Z" },
]

[[package]]
name = "pytest"
version = "8.3.4"
source = { registry = "https://pypi.org/simple" }
dependencies = [
    { name = "colorama", marker = "sys_platform == 'win32'" },
    { name = "iniconfig" },
    { name = "packaging" },
    { name = "pluggy" },
]
sdist = { url = "https://files.pythonhosted.org/packages/05/35/30e0d83068951d90a01852cb1cef56e5d8a09d20c7f511634cc2f7e0372a/pytest-8.3.4.tar.gz", hash = "sha256:965370d062bce11e73868e0335abac31b4d3de0e82f4007408d242b4f8610761", size = 1445919, upload-time = "2024-12-01T12:54:25.98Z" }
wheels = [
    { url = "https://files.pythonhosted.org/packages/11/92/76a1c94d3afee238333bc0a42b82935dd8f9cf8ce9e336ff87ee14d9e1cf/pytest-8.3.4-py3-none-any.whl", hash = "sha256:50e16d954148559c9a74109af1eaf0c945ba2d8f30f0a3d3335edde19788b6f6", size = 343083, upload-time = "2024-12-01T12:54:19.735Z" },
]

[[package]]
name = "pytest-cov"
version = "6.0.0"
source = { registry = "https://pypi.org/simple" }
dependencies = [
    { name = "coverage" },
    { name = "pytest" },
]
sdist = { url = "https://files.pythonhosted.org/packages/be/45/9b538de8cef30e17c7b45ef42f538a94889ed6a16f2387a6c89e73220651/pytest-cov-6.0.0.tar.gz", hash = "sha256:fde0b595ca248bb8e2d76f020b465f3b107c9632e6a1d1705f17834c89dcadc0", size = 66945, upload-time = "2024-10-29T20:13:35.363Z" }
wheels = [
    { url = "https://files.pythonhosted.org/packages/36/3b/48e79f2cd6a61dbbd4807b4ed46cb564b4fd50a76166b1c4ea5c1d9e2371/pytest_cov-6.0.0-py3-none-any.whl", hash = "sha256:eee6f1b9e61008bd34975a4d5bab25801eb31898b032dd55addc93e96fcaaa35", size = 22949, upload-time = "2024-10-29T20:13:33.215Z" },
]

[[package]]
name = "python-dateutil"
version = "2.9.0.post0"
source = { registry = "https://pypi.org/simple" }
dependencies = [
    { name = "six" },
]
sdist = { url = "https://files.pythonhosted.org/packages/66/c0/0c8b6ad9f17a802ee498c46e004a0eb49bc148f2fd230864601a86dcf6db/python-dateutil-2.9.0.post0.tar.gz", hash = "sha256:37dd54208da7e1cd875388217d5e00ebd4179249f90fb72437e91a35459a0ad3", size = 342432, upload-time = "2024-03-01T18:36:20.211Z" }
wheels = [
    { url = "https://files.pythonhosted.org/packages/ec/57/56b9bcc3c9c6a792fcbaf139543cee77261f3651ca9da0c93f5c1221264b/python_dateutil-2.9.0.post0-py2.py3-none-any.whl", hash = "sha256:a8b2bc7bffae282281c8140a97d3aa9c14da0b136dfe83f850eea9a5f7470427", size = 229892, upload-time = "2024-03-01T18:36:18.57Z" },
]

[[package]]
name = "python-dotenv"
version = "1.0.1"
source = { registry = "https://pypi.org/simple" }
sdist = { url = "https://files.pythonhosted.org/packages/bc/57/e84d88dfe0aec03b7a2d4327012c1627ab5f03652216c63d49846d7a6c58/python-dotenv-1.0.1.tar.gz", hash = "sha256:e324ee90a023d808f1959c46bcbc04446a10ced277783dc6ee09987c37ec10ca", size = 39115, upload-time = "2024-01-23T06:33:00.505Z" }
wheels = [
    { url = "https://files.pythonhosted.org/packages/6a/3e/b68c118422ec867fa7ab88444e1274aa40681c606d59ac27de5a5588f082/python_dotenv-1.0.1-py3-none-any.whl", hash = "sha256:f7b63ef50f1b690dddf550d03497b66d609393b40b564ed0d674909a68ebf16a", size = 19863, upload-time = "2024-01-23T06:32:58.246Z" },
]

[[package]]
name = "pytz"
version = "2024.2"
source = { registry = "https://pypi.org/simple" }
sdist = { url = "https://files.pythonhosted.org/packages/3a/31/3c70bf7603cc2dca0f19bdc53b4537a797747a58875b552c8c413d963a3f/pytz-2024.2.tar.gz", hash = "sha256:2aa355083c50a0f93fa581709deac0c9ad65cca8a9e9beac660adcbd493c798a", size = 319692, upload-time = "2024-09-11T02:24:47.91Z" }
wheels = [
    { url = "https://files.pythonhosted.org/packages/11/c3/005fcca25ce078d2cc29fd559379817424e94885510568bc1bc53d7d5846/pytz-2024.2-py2.py3-none-any.whl", hash = "sha256:31c7c1817eb7fae7ca4b8c7ee50c72f93aa2dd863de768e1ef4245d426aa0725", size = 508002, upload-time = "2024-09-11T02:24:45.8Z" },
]

[[package]]
name = "pyyaml"
version = "6.0.2"
source = { registry = "https://pypi.org/simple" }
sdist = { url = "https://files.pythonhosted.org/packages/54/ed/79a089b6be93607fa5cdaedf301d7dfb23af5f25c398d5ead2525b063e17/pyyaml-6.0.2.tar.gz", hash = "sha256:d584d9ec91ad65861cc08d42e834324ef890a082e591037abe114850ff7bbc3e", size = 130631, upload-time = "2024-08-06T20:33:50.674Z" }
wheels = [
    { url = "https://files.pythonhosted.org/packages/ef/e3/3af305b830494fa85d95f6d95ef7fa73f2ee1cc8ef5b495c7c3269fb835f/PyYAML-6.0.2-cp313-cp313-macosx_10_13_x86_64.whl", hash = "sha256:efdca5630322a10774e8e98e1af481aad470dd62c3170801852d752aa7a783ba", size = 181309, upload-time = "2024-08-06T20:32:43.4Z" },
    { url = "https://files.pythonhosted.org/packages/45/9f/3b1c20a0b7a3200524eb0076cc027a970d320bd3a6592873c85c92a08731/PyYAML-6.0.2-cp313-cp313-macosx_11_0_arm64.whl", hash = "sha256:50187695423ffe49e2deacb8cd10510bc361faac997de9efef88badc3bb9e2d1", size = 171679, upload-time = "2024-08-06T20:32:44.801Z" },
    { url = "https://files.pythonhosted.org/packages/7c/9a/337322f27005c33bcb656c655fa78325b730324c78620e8328ae28b64d0c/PyYAML-6.0.2-cp313-cp313-manylinux_2_17_aarch64.manylinux2014_aarch64.whl", hash = "sha256:0ffe8360bab4910ef1b9e87fb812d8bc0a308b0d0eef8c8f44e0254ab3b07133", size = 733428, upload-time = "2024-08-06T20:32:46.432Z" },
    { url = "https://files.pythonhosted.org/packages/a3/69/864fbe19e6c18ea3cc196cbe5d392175b4cf3d5d0ac1403ec3f2d237ebb5/PyYAML-6.0.2-cp313-cp313-manylinux_2_17_s390x.manylinux2014_s390x.whl", hash = "sha256:17e311b6c678207928d649faa7cb0d7b4c26a0ba73d41e99c4fff6b6c3276484", size = 763361, upload-time = "2024-08-06T20:32:51.188Z" },
    { url = "https://files.pythonhosted.org/packages/04/24/b7721e4845c2f162d26f50521b825fb061bc0a5afcf9a386840f23ea19fa/PyYAML-6.0.2-cp313-cp313-manylinux_2_17_x86_64.manylinux2014_x86_64.whl", hash = "sha256:70b189594dbe54f75ab3a1acec5f1e3faa7e8cf2f1e08d9b561cb41b845f69d5", size = 759523, upload-time = "2024-08-06T20:32:53.019Z" },
    { url = "https://files.pythonhosted.org/packages/2b/b2/e3234f59ba06559c6ff63c4e10baea10e5e7df868092bf9ab40e5b9c56b6/PyYAML-6.0.2-cp313-cp313-musllinux_1_1_aarch64.whl", hash = "sha256:41e4e3953a79407c794916fa277a82531dd93aad34e29c2a514c2c0c5fe971cc", size = 726660, upload-time = "2024-08-06T20:32:54.708Z" },
    { url = "https://files.pythonhosted.org/packages/fe/0f/25911a9f080464c59fab9027482f822b86bf0608957a5fcc6eaac85aa515/PyYAML-6.0.2-cp313-cp313-musllinux_1_1_x86_64.whl", hash = "sha256:68ccc6023a3400877818152ad9a1033e3db8625d899c72eacb5a668902e4d652", size = 751597, upload-time = "2024-08-06T20:32:56.985Z" },
    { url = "https://files.pythonhosted.org/packages/14/0d/e2c3b43bbce3cf6bd97c840b46088a3031085179e596d4929729d8d68270/PyYAML-6.0.2-cp313-cp313-win32.whl", hash = "sha256:bc2fa7c6b47d6bc618dd7fb02ef6fdedb1090ec036abab80d4681424b84c1183", size = 140527, upload-time = "2024-08-06T20:33:03.001Z" },
    { url = "https://files.pythonhosted.org/packages/fa/de/02b54f42487e3d3c6efb3f89428677074ca7bf43aae402517bc7cca949f3/PyYAML-6.0.2-cp313-cp313-win_amd64.whl", hash = "sha256:8388ee1976c416731879ac16da0aff3f63b286ffdd57cdeb95f3f2e085687563", size = 156446, upload-time = "2024-08-06T20:33:04.33Z" },
]

[[package]]
name = "requests"
version = "2.32.3"
source = { registry = "https://pypi.org/simple" }
dependencies = [
    { name = "certifi" },
    { name = "charset-normalizer" },
    { name = "idna" },
    { name = "urllib3" },
]
sdist = { url = "https://files.pythonhosted.org/packages/63/70/2bf7780ad2d390a8d301ad0b550f1581eadbd9a20f896afe06353c2a2913/requests-2.32.3.tar.gz", hash = "sha256:55365417734eb18255590a9ff9eb97e9e1da868d4ccd6402399eaf68af20a760", size = 131218, upload-time = "2024-05-29T15:37:49.536Z" }
wheels = [
    { url = "https://files.pythonhosted.org/packages/f9/9b/335f9764261e915ed497fcdeb11df5dfd6f7bf257d4a6a2a686d80da4d54/requests-2.32.3-py3-none-any.whl", hash = "sha256:70761cfe03c773ceb22aa2f671b4757976145175cdfca038c02654d061d6dcc6", size = 64928, upload-time = "2024-05-29T15:37:47.027Z" },
]

[[package]]
name = "ruff"
version = "0.9.0"
source = { registry = "https://pypi.org/simple" }
sdist = { url = "https://files.pythonhosted.org/packages/75/48/385f276f41e89623a5ea8e4eb9c619a44fdfc2a64849916b3584eca6cb9f/ruff-0.9.0.tar.gz", hash = "sha256:143f68fa5560ecf10fc49878b73cee3eab98b777fcf43b0e62d43d42f5ef9d8b", size = 3489167, upload-time = "2025-01-09T14:07:10.387Z" }
wheels = [
    { url = "https://files.pythonhosted.org/packages/e9/01/e0885e5519212efc7ab9d868bc39cb9781931c4c6f9b17becafa81193ec4/ruff-0.9.0-py3-none-linux_armv6l.whl", hash = "sha256:949b3513f931741e006cf267bf89611edff04e1f012013424022add3ce78f319", size = 10647069, upload-time = "2025-01-09T14:06:07.62Z" },
    { url = "https://files.pythonhosted.org/packages/dd/69/510a9a5781dcf84c2ad513c2003936fefc802f39c745d5f2355d77fa45fd/ruff-0.9.0-py3-none-macosx_10_12_x86_64.whl", hash = "sha256:99fbcb8c7fe94ae1e462ab2a1ef17cb20b25fb6438b9f198b1bcf5207a0a7916", size = 10401936, upload-time = "2025-01-09T14:06:11.54Z" },
    { url = "https://files.pythonhosted.org/packages/07/9f/37fb86bfdf28c4cbfe94cbcc01fb9ab0cb8128548f243f34d5298b212562/ruff-0.9.0-py3-none-macosx_11_0_arm64.whl", hash = "sha256:0b022afd8eb0fcfce1e0adec84322abf4d6ce3cd285b3b99c4f17aae7decf749", size = 10010347, upload-time = "2025-01-09T14:06:15.682Z" },
    { url = "https://files.pythonhosted.org/packages/30/0d/b95121f53c7f7bfb7ba427a35d25f983ed3b476620c5cd69f45caa5b294e/ruff-0.9.0-py3-none-manylinux_2_17_aarch64.manylinux2014_aarch64.whl", hash = "sha256:336567ce92c9ca8ec62780d07b5fa11fbc881dc7bb40958f93a7d621e7ab4589", size = 10882152, upload-time = "2025-01-09T14:06:19.319Z" },
    { url = "https://files.pythonhosted.org/packages/d4/0b/a955cb6b19eb900c4c594707ab72132ce2d5cd8b5565137fb8fed21b8f08/ruff-0.9.0-py3-none-manylinux_2_17_armv7l.manylinux2014_armv7l.whl", hash = "sha256:d338336c44bda602dc8e8766836ac0441e5b0dfeac3af1bd311a97ebaf087a75", size = 10405502, upload-time = "2025-01-09T14:06:23.182Z" },
    { url = "https://files.pythonhosted.org/packages/1e/fa/9a6c70af74f20edd2519b89eb3322f4bfa399315cf306383443700f2d6b6/ruff-0.9.0-py3-none-manylinux_2_17_i686.manylinux2014_i686.whl", hash = "sha256:d9b3ececf523d733e90b540e7afcc0494189e8999847f8855747acd5a9a8c45f", size = 11465069, upload-time = "2025-01-09T14:06:26.115Z" },
    { url = "https://files.pythonhosted.org/packages/ee/8b/7effac8915470da496be009fe861060baff2692f92801976b2c01cdc8c54/ruff-0.9.0-py3-none-manylinux_2_17_ppc64.manylinux2014_ppc64.whl", hash = "sha256:a11c0872a31232e473e2e0e2107f3d294dbadd2f83fb281c3eb1c22a24866924", size = 12176850, upload-time = "2025-01-09T14:06:29.076Z" },
    { url = "https://files.pythonhosted.org/packages/bd/ed/626179786889eca47b1e821c1582622ac0c1c8f01d60ac974f8b96867a57/ruff-0.9.0-py3-none-manylinux_2_17_ppc64le.manylinux2014_ppc64le.whl", hash = "sha256:b5fd06220c17a9cc0dc7fc6552f2ac4db74e8e8bff9c401d160ac59d00566f54", size = 11700963, upload-time = "2025-01-09T14:06:32.524Z" },
    { url = "https://files.pythonhosted.org/packages/75/79/094c34ddec47fd3c61a0bc5e83ca164344c592949cff91f05961fd40922e/ruff-0.9.0-py3-none-manylinux_2_17_s390x.manylinux2014_s390x.whl", hash = "sha256:0457e775c74bf3976243f910805242b7dcd389e1d440deccbd1194ca17a5728c", size = 13096560, upload-time = "2025-01-09T14:06:35.289Z" },
    { url = "https://files.pythonhosted.org/packages/e7/23/ec85dca0dcb329835197401734501bfa1d39e72343df64628c67b72bcbf5/ruff-0.9.0-py3-none-manylinux_2_17_x86_64.manylinux2014_x86_64.whl", hash = "sha256:05415599bbcb318f730ea1b46a39e4fbf71f6a63fdbfa1dda92efb55f19d7ecf", size = 11278658, upload-time = "2025-01-09T14:06:39.397Z" },
    { url = "https://files.pythonhosted.org/packages/6c/17/1b3ea5f06578ea1daa08ac35f9de099d1827eea6e116a8cabbf11235c925/ruff-0.9.0-py3-none-musllinux_1_2_aarch64.whl", hash = "sha256:fbf9864b009e43cfc1c8bed1a6a4c529156913105780af4141ca4342148517f5", size = 10879847, upload-time = "2025-01-09T14:06:42.687Z" },
    { url = "https://files.pythonhosted.org/packages/a6/e5/00bc97d6f419da03c0d898e95cca77311494e7274dc7cc17d94976e32e52/ruff-0.9.0-py3-none-musllinux_1_2_armv7l.whl", hash = "sha256:37b3da222b12e2bb2ce628e02586ab4846b1ed7f31f42a5a0683b213453b2d49", size = 10494220, upload-time = "2025-01-09T14:06:45.719Z" },
    { url = "https://files.pythonhosted.org/packages/cc/70/d0a23d94f3e40b7ffac0e5506f33bb504672569173781a6c7cab0db6a4ba/ruff-0.9.0-py3-none-musllinux_1_2_i686.whl", hash = "sha256:733c0fcf2eb0c90055100b4ed1af9c9d87305b901a8feb6a0451fa53ed88199d", size = 11004182, upload-time = "2025-01-09T14:06:49.074Z" },
    { url = "https://files.pythonhosted.org/packages/20/8e/367cf8e401890f823d0e4eb33635d0113719d5660b6522b7295376dd95fd/ruff-0.9.0-py3-none-musllinux_1_2_x86_64.whl", hash = "sha256:8221a454bfe5ccdf8017512fd6bb60e6ec30f9ea252b8a80e5b73619f6c3cefd", size = 11345761, upload-time = "2025-01-09T14:06:52.92Z" },
    { url = "https://files.pythonhosted.org/packages/fe/08/4b54e02da73060ebc29368ab15868613f7d2496bde3b01d284d5423646bc/ruff-0.9.0-py3-none-win32.whl", hash = "sha256:d345f2178afd192c7991ddee59155c58145e12ad81310b509bd2e25c5b0247b3", size = 8807005, upload-time = "2025-01-09T14:06:56.316Z" },
    { url = "https://files.pythonhosted.org/packages/a1/a7/0b422971e897c51bf805f998d75bcfe5d4d858f5002203832875fc91b733/ruff-0.9.0-py3-none-win_amd64.whl", hash = "sha256:0cbc0905d94d21305872f7f8224e30f4bbcd532bc21b2225b2446d8fc7220d19", size = 9689974, upload-time = "2025-01-09T14:07:03.511Z" },
    { url = "https://files.pythonhosted.org/packages/73/0e/c00f66731e514be3299801b1d9d54efae0abfe8f00a5c14155f2ab9e2920/ruff-0.9.0-py3-none-win_arm64.whl", hash = "sha256:7b1148771c6ca88f820d761350a053a5794bc58e0867739ea93eb5e41ad978cd", size = 9147729, upload-time = "2025-01-09T14:07:06.718Z" },
]

[[package]]
name = "six"
version = "1.17.0"
source = { registry = "https://pypi.org/simple" }
sdist = { url = "https://files.pythonhosted.org/packages/94/e7/b2c673351809dca68a0e064b6af791aa332cf192da575fd474ed7d6f16a2/six-1.17.0.tar.gz", hash = "sha256:ff70335d468e7eb6ec65b95b99d3a2836546063f63acc5171de367e834932a81", size = 34031, upload-time = "2024-12-04T17:35:28.174Z" }
wheels = [
    { url = "https://files.pythonhosted.org/packages/b7/ce/149a00dd41f10bc29e5921b496af8b574d8413afcd5e30dfa0ed46c2cc5e/six-1.17.0-py2.py3-none-any.whl", hash = "sha256:4721f391ed90541fddacab5acf947aa0d3dc7d27b2e1e8eda2be8970586c3274", size = 11050, upload-time = "2024-12-04T17:35:26.475Z" },
]

[[package]]
name = "sqlalchemy"
version = "2.0.36"
source = { registry = "https://pypi.org/simple" }
dependencies = [
    { name = "typing-extensions" },
]
sdist = { url = "https://files.pythonhosted.org/packages/50/65/9cbc9c4c3287bed2499e05033e207473504dc4df999ce49385fb1f8b058a/sqlalchemy-2.0.36.tar.gz", hash = "sha256:7f2767680b6d2398aea7082e45a774b2b0767b5c8d8ffb9c8b683088ea9b29c5", size = 9574485, upload-time = "2024-10-15T19:41:44.446Z" }
wheels = [
    { url = "https://files.pythonhosted.org/packages/78/5c/236398ae3678b3237726819b484f15f5c038a9549da01703a771f05a00d6/SQLAlchemy-2.0.36-cp313-cp313-macosx_10_13_x86_64.whl", hash = "sha256:b5cc79df7f4bc3d11e4b542596c03826063092611e481fcf1c9dfee3c94355ef", size = 2087651, upload-time = "2024-10-16T00:43:59.168Z" },
    { url = "https://files.pythonhosted.org/packages/a8/14/55c47420c0d23fb67a35af8be4719199b81c59f3084c28d131a7767b0b0b/SQLAlchemy-2.0.36-cp313-cp313-macosx_11_0_arm64.whl", hash = "sha256:3c01117dd36800f2ecaa238c65365b7b16497adc1522bf84906e5710ee9ba0e8", size = 2078132, upload-time = "2024-10-16T00:44:01.279Z" },
    { url = "https://files.pythonhosted.org/packages/3d/97/1e843b36abff8c4a7aa2e37f9bea364f90d021754c2de94d792c2d91405b/SQLAlchemy-2.0.36-cp313-cp313-manylinux_2_17_aarch64.manylinux2014_aarch64.whl", hash = "sha256:9bc633f4ee4b4c46e7adcb3a9b5ec083bf1d9a97c1d3854b92749d935de40b9b", size = 3164559, upload-time = "2024-10-15T21:31:18.961Z" },
    { url = "https://files.pythonhosted.org/packages/7b/c5/07f18a897b997f6d6b234fab2bf31dccf66d5d16a79fe329aefc95cd7461/SQLAlchemy-2.0.36-cp313-cp313-manylinux_2_17_x86_64.manylinux2014_x86_64.whl", hash = "sha256:9e46ed38affdfc95d2c958de328d037d87801cfcbea6d421000859e9789e61c2", size = 3177897, upload-time = "2024-10-15T20:16:35.048Z" },
    { url = "https://files.pythonhosted.org/packages/b3/cd/e16f3cbefd82b5c40b33732da634ec67a5f33b587744c7ab41699789d492/SQLAlchemy-2.0.36-cp313-cp313-musllinux_1_2_aarch64.whl", hash = "sha256:b2985c0b06e989c043f1dc09d4fe89e1616aadd35392aea2844f0458a989eacf", size = 3111289, upload-time = "2024-10-15T21:31:21.11Z" },
    { url = "https://files.pythonhosted.org/packages/15/85/5b8a3b0bc29c9928aa62b5c91fcc8335f57c1de0a6343873b5f372e3672b/SQLAlchemy-2.0.36-cp313-cp313-musllinux_1_2_x86_64.whl", hash = "sha256:4a121d62ebe7d26fec9155f83f8be5189ef1405f5973ea4874a26fab9f1e262c", size = 3139491, upload-time = "2024-10-15T20:16:38.048Z" },
    { url = "https://files.pythonhosted.org/packages/a1/95/81babb6089938680dfe2cd3f88cd3fd39cccd1543b7cb603b21ad881bff1/SQLAlchemy-2.0.36-cp313-cp313-win32.whl", hash = "sha256:0572f4bd6f94752167adfd7c1bed84f4b240ee6203a95e05d1e208d488d0d436", size = 2060439, upload-time = "2024-10-15T20:16:36.182Z" },
    { url = "https://files.pythonhosted.org/packages/c1/ce/5f7428df55660d6879d0522adc73a3364970b5ef33ec17fa125c5dbcac1d/SQLAlchemy-2.0.36-cp313-cp313-win_amd64.whl", hash = "sha256:8c78ac40bde930c60e0f78b3cd184c580f89456dd87fc08f9e3ee3ce8765ce88", size = 2084574, upload-time = "2024-10-15T20:16:38.686Z" },
    { url = "https://files.pythonhosted.org/packages/b8/49/21633706dd6feb14cd3f7935fc00b60870ea057686035e1a99ae6d9d9d53/SQLAlchemy-2.0.36-py3-none-any.whl", hash = "sha256:fddbe92b4760c6f5d48162aef14824add991aeda8ddadb3c31d56eb15ca69f8e", size = 1883787, upload-time = "2024-10-15T20:04:30.265Z" },
]

[[package]]
name = "tenacity"
version = "9.1.2"
source = { registry = "https://pypi.org/simple" }
sdist = { url = "https://files.pythonhosted.org/packages/0a/d4/2b0cd0fe285e14b36db076e78c93766ff1d529d70408bd1d2a5a84f1d929/tenacity-9.1.2.tar.gz", hash = "sha256:1169d376c297e7de388d18b4481760d478b0e99a777cad3a9c86e556f4b697cb", size = 48036, upload-time = "2025-04-02T08:25:09.966Z" }
wheels = [
    { url = "https://files.pythonhosted.org/packages/e5/30/643397144bfbfec6f6ef821f36f33e57d35946c44a2352d3c9f0ae847619/tenacity-9.1.2-py3-none-any.whl", hash = "sha256:f77bf36710d8b73a50b2dd155c97b870017ad21afe6ab300326b0371b3b05138", size = 28248, upload-time = "2025-04-02T08:25:07.678Z" },
]

[[package]]
name = "trino"
version = "0.331.0"
source = { registry = "https://pypi.org/simple" }
dependencies = [
    { name = "python-dateutil" },
    { name = "pytz" },
    { name = "requests" },
    { name = "tzlocal" },
]
sdist = { url = "https://files.pythonhosted.org/packages/99/80/56716b9ee69e769cd2babc2dfe58d601ea7f244a2e67a7ef02f7fd3bd3df/trino-0.331.0.tar.gz", hash = "sha256:2d9acdf7b19d136c97c98e55599fb9a5556e124282b0a40afb93bdfbb5371708", size = 50851, upload-time = "2024-12-10T07:24:22.784Z" }
wheels = [
    { url = "https://files.pythonhosted.org/packages/2d/aa/cce7a726e314fbeae9fed8ed5d6bd4af19796286d7ee82f120e3633da74c/trino-0.331.0-py3-none-any.whl", hash = "sha256:4f909e6c2966d23917e2538bc7f342d5dcc6e512102811fb1e53bdaf15bd49e3", size = 53771, upload-time = "2024-12-10T07:24:20.351Z" },
]

[[package]]
name = "types-python-dateutil"
version = "2.9.0.20250516"
source = { registry = "https://pypi.org/simple" }
sdist = { url = "https://files.pythonhosted.org/packages/ef/88/d65ed807393285204ab6e2801e5d11fbbea811adcaa979a2ed3b67a5ef41/types_python_dateutil-2.9.0.20250516.tar.gz", hash = "sha256:13e80d6c9c47df23ad773d54b2826bd52dbbb41be87c3f339381c1700ad21ee5", size = 13943, upload-time = "2025-05-16T03:06:58.385Z" }
wheels = [
    { url = "https://files.pythonhosted.org/packages/c5/3f/b0e8db149896005adc938a1e7f371d6d7e9eca4053a29b108978ed15e0c2/types_python_dateutil-2.9.0.20250516-py3-none-any.whl", hash = "sha256:2b2b3f57f9c6a61fba26a9c0ffb9ea5681c9b83e69cd897c6b5f668d9c0cab93", size = 14356, upload-time = "2025-05-16T03:06:57.249Z" },
]

[[package]]
name = "types-pytz"
version = "2024.2.0.20241221"
source = { registry = "https://pypi.org/simple" }
sdist = { url = "https://files.pythonhosted.org/packages/54/26/516311b02b5a215e721155fb65db8a965d061372e388d6125ebce8d674b0/types_pytz-2024.2.0.20241221.tar.gz", hash = "sha256:06d7cde9613e9f7504766a0554a270c369434b50e00975b3a4a0f6eed0f2c1a9", size = 10213, upload-time = "2024-12-21T02:40:48.654Z" }
wheels = [
    { url = "https://files.pythonhosted.org/packages/74/db/c92ca6920cccd9c2998b013601542e2ac5e59bc805bcff94c94ad254b7df/types_pytz-2024.2.0.20241221-py3-none-any.whl", hash = "sha256:8fc03195329c43637ed4f593663df721fef919b60a969066e22606edf0b53ad5", size = 10008, upload-time = "2024-12-21T02:40:47.047Z" },
]

[[package]]
name = "types-requests"
version = "2.32.0.20241016"
source = { registry = "https://pypi.org/simple" }
dependencies = [
    { name = "urllib3" },
]
sdist = { url = "https://files.pythonhosted.org/packages/fa/3c/4f2a430c01a22abd49a583b6b944173e39e7d01b688190a5618bd59a2e22/types-requests-2.32.0.20241016.tar.gz", hash = "sha256:0d9cad2f27515d0e3e3da7134a1b6f28fb97129d86b867f24d9c726452634d95", size = 18065, upload-time = "2024-10-16T02:46:10.818Z" }
wheels = [
    { url = "https://files.pythonhosted.org/packages/d7/01/485b3026ff90e5190b5e24f1711522e06c79f4a56c8f4b95848ac072e20f/types_requests-2.32.0.20241016-py3-none-any.whl", hash = "sha256:4195d62d6d3e043a4eaaf08ff8a62184584d2e8684e9d2aa178c7915a7da3747", size = 15836, upload-time = "2024-10-16T02:46:09.734Z" },
]

[[package]]
name = "typing-extensions"
version = "4.12.2"
source = { registry = "https://pypi.org/simple" }
sdist = { url = "https://files.pythonhosted.org/packages/df/db/f35a00659bc03fec321ba8bce9420de607a1d37f8342eee1863174c69557/typing_extensions-4.12.2.tar.gz", hash = "sha256:1a7ead55c7e559dd4dee8856e3a88b41225abfe1ce8df57b7c13915fe121ffb8", size = 85321, upload-time = "2024-06-07T18:52:15.995Z" }
wheels = [
    { url = "https://files.pythonhosted.org/packages/26/9f/ad63fc0248c5379346306f8668cda6e2e2e9c95e01216d2b8ffd9ff037d0/typing_extensions-4.12.2-py3-none-any.whl", hash = "sha256:04e5ca0351e0f3f85c6853954072df659d0d13fac324d0072316b67d7794700d", size = 37438, upload-time = "2024-06-07T18:52:13.582Z" },
]

[[package]]
name = "tzdata"
version = "2024.2"
source = { registry = "https://pypi.org/simple" }
sdist = { url = "https://files.pythonhosted.org/packages/e1/34/943888654477a574a86a98e9896bae89c7aa15078ec29f490fef2f1e5384/tzdata-2024.2.tar.gz", hash = "sha256:7d85cc416e9382e69095b7bdf4afd9e3880418a2413feec7069d533d6b4e31cc", size = 193282, upload-time = "2024-09-23T18:56:46.89Z" }
wheels = [
    { url = "https://files.pythonhosted.org/packages/a6/ab/7e5f53c3b9d14972843a647d8d7a853969a58aecc7559cb3267302c94774/tzdata-2024.2-py2.py3-none-any.whl", hash = "sha256:a48093786cdcde33cad18c2555e8532f34422074448fbc874186f0abd79565cd", size = 346586, upload-time = "2024-09-23T18:56:45.478Z" },
]

[[package]]
name = "tzlocal"
version = "5.2"
source = { registry = "https://pypi.org/simple" }
dependencies = [
    { name = "tzdata", marker = "sys_platform == 'win32'" },
]
sdist = { url = "https://files.pythonhosted.org/packages/04/d3/c19d65ae67636fe63953b20c2e4a8ced4497ea232c43ff8d01db16de8dc0/tzlocal-5.2.tar.gz", hash = "sha256:8d399205578f1a9342816409cc1e46a93ebd5755e39ea2d85334bea911bf0e6e", size = 30201, upload-time = "2023-10-22T17:41:38.449Z" }
wheels = [
    { url = "https://files.pythonhosted.org/packages/97/3f/c4c51c55ff8487f2e6d0e618dba917e3c3ee2caae6cf0fbb59c9b1876f2e/tzlocal-5.2-py3-none-any.whl", hash = "sha256:49816ef2fe65ea8ac19d19aa7a1ae0551c834303d5014c6d5a62e4cbda8047b8", size = 17859, upload-time = "2023-10-22T17:41:36.511Z" },
]

[[package]]
name = "urllib3"
version = "2.3.0"
source = { registry = "https://pypi.org/simple" }
sdist = { url = "https://files.pythonhosted.org/packages/aa/63/e53da845320b757bf29ef6a9062f5c669fe997973f966045cb019c3f4b66/urllib3-2.3.0.tar.gz", hash = "sha256:f8c5449b3cf0861679ce7e0503c7b44b5ec981bec0d1d3795a07f1ba96f0204d", size = 307268, upload-time = "2024-12-22T07:47:30.032Z" }
wheels = [
    { url = "https://files.pythonhosted.org/packages/c8/19/4ec628951a74043532ca2cf5d97b7b14863931476d117c471e8e2b1eb39f/urllib3-2.3.0-py3-none-any.whl", hash = "sha256:1cee9ad369867bfdbbb48b7dd50374c0967a0bb7710050facf0dd6911440e3df", size = 128369, upload-time = "2024-12-22T07:47:28.074Z" },
]

[[package]]
name = "virtualenv"
version = "20.29.3"
source = { registry = "https://pypi.org/simple" }
dependencies = [
    { name = "distlib" },
    { name = "filelock" },
    { name = "platformdirs" },
]
sdist = { url = "https://files.pythonhosted.org/packages/c7/9c/57d19fa093bcf5ac61a48087dd44d00655f85421d1aa9722f8befbf3f40a/virtualenv-20.29.3.tar.gz", hash = "sha256:95e39403fcf3940ac45bc717597dba16110b74506131845d9b687d5e73d947ac", size = 4320280, upload-time = "2025-03-06T19:54:19.055Z" }
wheels = [
    { url = "https://files.pythonhosted.org/packages/c2/eb/c6db6e3001d58c6a9e67c74bb7b4206767caa3ccc28c6b9eaf4c23fb4e34/virtualenv-20.29.3-py3-none-any.whl", hash = "sha256:3e3d00f5807e83b234dfb6122bf37cfadf4be216c53a49ac059d02414f819170", size = 4301458, upload-time = "2025-03-06T19:54:16.923Z" },
]<|MERGE_RESOLUTION|>--- conflicted
+++ resolved
@@ -109,11 +109,7 @@
 
 [[package]]
 name = "hutch-bunny"
-<<<<<<< HEAD
-version = "1.0.2"
-=======
 version = "1.0.3"
->>>>>>> 4a339823
 source = { editable = "." }
 dependencies = [
     { name = "numpy" },
