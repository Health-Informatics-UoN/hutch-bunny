name: hutch-bunny-dev

services:
  db:
    image: postgres:16
    restart: always
    ports:
      - 5432:5432
    environment:
      POSTGRES_PASSWORD: postgres
      POSTGRES_DB: omop

  omop-lite:
    image: ghcr.io/health-informatics-uon/omop-lite
    depends_on:
      - db
    environment:
      DB_PASSWORD: postgres
      DB_NAME: omop
      SYNTHETIC: true
      SYNTHETIC_NUMBER: 1000

  adminer:
    image: wodby/adminer
    depends_on:
      - db
    restart: always
    ports:
      - 9000:9000
    environment:
      ADMINER_DEFAULT_DB_DRIVER: pgsql
      ADMINER_DEFAULT_DB_HOST: db
      ADMINER_DESIGN: pepa-linha

  rabbitmq:
    image: rabbitmq:3-management
    ports:
      - 5672:5672
      - 15672:15672
    environment:
      RABBITMQ_DEFAULT_USER: user
      RABBITMQ_DEFAULT_PASS: password

  relay:
    image: ghcr.io/health-informatics-uon/hutch/relay:edge
    depends_on:
      - rabbitmq
      - db
    restart: always
    ports:
      - 8080:8080
      - 8081:8081
    environment:
      DOTNET_Environment: Development
      ConnectionStrings__Default: Server=db;Port=5432;Database=hutch-relay;User Id=postgres;Password=postgres
      RelayTaskQueue__ConnectionString: amqp://user:password@rabbitmq:5672
      Obfuscation__LowNumberSuppressionThreshold: 0
      Obfuscation__RoundingTarget: 0
      UpstreamTaskApi__enable: false
      Database__ApplyMigrationsOnStartup: true
      Beacon__enable: true 
      DownstreamUsers__username__password: password  
      DownstreamUsers__username__Subnode: b8c58ab0-51c7-4842-ac96-efffc2c02472

  bunny:
    build:
      context: .
      dockerfile: Dockerfile
    depends_on:
      - db
      - relay
    restart: always
    environment:
      DATASOURCE_DB_USERNAME: postgres
      DATASOURCE_DB_PASSWORD: postgres
      DATASOURCE_DB_DATABASE: omop
      DATASOURCE_DB_DRIVERNAME: postgresql
      DATASOURCE_DB_SCHEMA: public
      DATASOURCE_DB_PORT: 5432
      DATASOURCE_DB_HOST: db
      TASK_API_BASE_URL: http://relay:8080/link_connector_api
      TASK_API_USERNAME: username
      TASK_API_PASSWORD: password
      TASK_API_ENFORCE_HTTPS: false
      LOW_NUMBER_SUPPRESSION_THRESHOLD: 0
      ROUNDING_TARGET: 0
      POLLING_INTERVAL: 5
      COLLECTION_ID: b8c58ab0-51c7-4842-ac96-efffc2c02472
<<<<<<< HEAD
      BUNNY_LOGGER_LEVEL: "INFO"
      PYTHONUNBUFFERED: "1"
      # Observability config
      OTEL_ENABLED: true 
      OTEL_SERVICE_NAME: "hutch-bunny"
      OTEL_EXPORTER_OTLP_ENDPOINT: "http://otel-collector:4317"
=======
      CACHE_ENABLED: true 
      CACHE_DIR: /app/bunny_cache
      CACHE_TTL_HOURS: 0.03
      CACHE_REFRESH_ON_STARTUP: true 
>>>>>>> 810c2b48
<|MERGE_RESOLUTION|>--- conflicted
+++ resolved
@@ -86,16 +86,14 @@
       ROUNDING_TARGET: 0
       POLLING_INTERVAL: 5
       COLLECTION_ID: b8c58ab0-51c7-4842-ac96-efffc2c02472
-<<<<<<< HEAD
       BUNNY_LOGGER_LEVEL: "INFO"
       PYTHONUNBUFFERED: "1"
       # Observability config
       OTEL_ENABLED: true 
       OTEL_SERVICE_NAME: "hutch-bunny"
       OTEL_EXPORTER_OTLP_ENDPOINT: "http://otel-collector:4317"
-=======
+      # Distribution query cache config 
       CACHE_ENABLED: true 
       CACHE_DIR: /app/bunny_cache
       CACHE_TTL_HOURS: 0.03
-      CACHE_REFRESH_ON_STARTUP: true 
->>>>>>> 810c2b48
+      CACHE_REFRESH_ON_STARTUP: true 