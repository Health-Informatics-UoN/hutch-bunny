--- conflicted
+++ resolved
@@ -47,10 +47,7 @@
     "coverage>=7.6.12",
     "pytest-cov>=6.0.0",
     "pre-commit>=4.1.0",
-<<<<<<< HEAD
-=======
     "types-python-dateutil>=2.9.0.20250516",
->>>>>>> 5ede1a53
 ]
 
 [tool.pytest.ini_options]
@@ -66,24 +63,17 @@
 [tool.mypy]
 python_version = "3.13"
 strict = true
-<<<<<<< HEAD
-=======
 plugins = ['pydantic.mypy']
 
 [tool.pydantic-mypy]
 init_forbid_extra = true
 init_typed = true
->>>>>>> 5ede1a53
 
 # Prevent ANY implicit `Any` types  
 disallow_any_generics = true
 disallow_any_explicit = true
 disallow_any_unimported = true
-<<<<<<< HEAD
-disallow_any_expr = true
-=======
 disallow_any_expr = false
->>>>>>> 5ede1a53
 disallow_any_decorated = true
 
 # Ensure everything is typed properly  
